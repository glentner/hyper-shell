--- conflicted
+++ resolved
@@ -27,11 +27,7 @@
 .\" new: \\n[rst2man-indent\\n[rst2man-indent-level]]
 .in \\n[rst2man-indent\\n[rst2man-indent-level]]u
 ..
-<<<<<<< HEAD
-.TH "HYPER-SHELL" "1" "Jul 10, 2022" "2.0.0" "hyper-shell"
-=======
 .TH "HYPER-SHELL" "1" "Jul 22, 2022" "2.0.1" "hyper-shell"
->>>>>>> b42b92ee
 .SH NAME
 hyper-shell \- Process shell commands over a distributed, asynchronous queue
 .SH SYNOPSIS
