{
    "_meta": {
        "hash": {
<<<<<<< HEAD
            "sha256": "b50f0fe6c998b03258861d2bab5ff30a2ad87099804170f6229457f3f6daadaf"
        },
        "pipfile-spec": 6,
        "requires": {
            "python_version": "3.8.6"
=======
            "sha256": "18fddb9382a02be370a61128b38447a8455522571f586689053667bef189f6d5"
        },
        "pipfile-spec": 6,
        "requires": {
            "python_version": "3.9"
>>>>>>> 42f6e6cc
        },
        "sources": [
            {
                "name": "pypi",
                "url": "https://pypi.org/simple",
                "verify_ssl": true
            }
        ]
    },
    "default": {
        "bcrypt": {
            "hashes": [
                "sha256:56e5da069a76470679f312a7d3d23deb3ac4519991a0361abc11da837087b61d",
                "sha256:5b93c1726e50a93a033c36e5ca7fdcd29a5c7395af50a6892f5d9e7c6cfbfb29",
                "sha256:63d4e3ff96188e5898779b6057878fecf3f11cfe6ec3b313ea09955d587ec7a7",
                "sha256:81fec756feff5b6818ea7ab031205e1d323d8943d237303baca2c5f9c7846f34",
                "sha256:a0584a92329210fcd75eb8a3250c5a941633f8bfaf2a18f81009b097732839b7",
                "sha256:a67fb841b35c28a59cebed05fbd3e80eea26e6d75851f0574a9273c80f3e9b55",
                "sha256:b589229207630484aefe5899122fb938a5b017b0f4349f769b8c13e78d99a8fd",
                "sha256:c95d4cbebffafcdd28bd28bb4e25b31c50f6da605c81ffd9ad8a3d1b2ab7b1b6",
                "sha256:cd1ea2ff3038509ea95f687256c46b79f5fc382ad0aa3664d200047546d511d1",
                "sha256:cdcdcb3972027f83fe24a48b1e90ea4b584d35f1cc279d76de6fc4b13376239d"
            ],
            "markers": "python_version >= '3.6'",
            "version": "==3.2.0"
        },
        "cffi": {
            "hashes": [
                "sha256:00c878c90cb53ccfaae6b8bc18ad05d2036553e6d9d1d9dbcf323bbe83854ca3",
                "sha256:0104fb5ae2391d46a4cb082abdd5c69ea4eab79d8d44eaaf79f1b1fd806ee4c2",
                "sha256:06c48159c1abed75c2e721b1715c379fa3200c7784271b3c46df01383b593636",
                "sha256:0808014eb713677ec1292301ea4c81ad277b6cdf2fdd90fd540af98c0b101d20",
                "sha256:10dffb601ccfb65262a27233ac273d552ddc4d8ae1bf93b21c94b8511bffe728",
                "sha256:14cd121ea63ecdae71efa69c15c5543a4b5fbcd0bbe2aad864baca0063cecf27",
                "sha256:17771976e82e9f94976180f76468546834d22a7cc404b17c22df2a2c81db0c66",
                "sha256:181dee03b1170ff1969489acf1c26533710231c58f95534e3edac87fff06c443",
                "sha256:23cfe892bd5dd8941608f93348c0737e369e51c100d03718f108bf1add7bd6d0",
                "sha256:263cc3d821c4ab2213cbe8cd8b355a7f72a8324577dc865ef98487c1aeee2bc7",
                "sha256:2756c88cbb94231c7a147402476be2c4df2f6078099a6f4a480d239a8817ae39",
                "sha256:27c219baf94952ae9d50ec19651a687b826792055353d07648a5695413e0c605",
                "sha256:2a23af14f408d53d5e6cd4e3d9a24ff9e05906ad574822a10563efcef137979a",
                "sha256:31fb708d9d7c3f49a60f04cf5b119aeefe5644daba1cd2a0fe389b674fd1de37",
                "sha256:3415c89f9204ee60cd09b235810be700e993e343a408693e80ce7f6a40108029",
                "sha256:3773c4d81e6e818df2efbc7dd77325ca0dcb688116050fb2b3011218eda36139",
                "sha256:3b96a311ac60a3f6be21d2572e46ce67f09abcf4d09344c49274eb9e0bf345fc",
                "sha256:3f7d084648d77af029acb79a0ff49a0ad7e9d09057a9bf46596dac9514dc07df",
                "sha256:41d45de54cd277a7878919867c0f08b0cf817605e4eb94093e7516505d3c8d14",
                "sha256:4238e6dab5d6a8ba812de994bbb0a79bddbdf80994e4ce802b6f6f3142fcc880",
                "sha256:45db3a33139e9c8f7c09234b5784a5e33d31fd6907800b316decad50af323ff2",
                "sha256:45e8636704eacc432a206ac7345a5d3d2c62d95a507ec70d62f23cd91770482a",
                "sha256:4958391dbd6249d7ad855b9ca88fae690783a6be9e86df65865058ed81fc860e",
                "sha256:4a306fa632e8f0928956a41fa8e1d6243c71e7eb59ffbd165fc0b41e316b2474",
                "sha256:57e9ac9ccc3101fac9d6014fba037473e4358ef4e89f8e181f8951a2c0162024",
                "sha256:59888172256cac5629e60e72e86598027aca6bf01fa2465bdb676d37636573e8",
                "sha256:5e069f72d497312b24fcc02073d70cb989045d1c91cbd53979366077959933e0",
                "sha256:64d4ec9f448dfe041705426000cc13e34e6e5bb13736e9fd62e34a0b0c41566e",
                "sha256:6dc2737a3674b3e344847c8686cf29e500584ccad76204efea14f451d4cc669a",
                "sha256:74fdfdbfdc48d3f47148976f49fab3251e550a8720bebc99bf1483f5bfb5db3e",
                "sha256:75e4024375654472cc27e91cbe9eaa08567f7fbdf822638be2814ce059f58032",
                "sha256:786902fb9ba7433aae840e0ed609f45c7bcd4e225ebb9c753aa39725bb3e6ad6",
                "sha256:8b6c2ea03845c9f501ed1313e78de148cd3f6cad741a75d43a29b43da27f2e1e",
                "sha256:91d77d2a782be4274da750752bb1650a97bfd8f291022b379bb8e01c66b4e96b",
                "sha256:91ec59c33514b7c7559a6acda53bbfe1b283949c34fe7440bcf917f96ac0723e",
                "sha256:920f0d66a896c2d99f0adbb391f990a84091179542c205fa53ce5787aff87954",
                "sha256:a5263e363c27b653a90078143adb3d076c1a748ec9ecc78ea2fb916f9b861962",
                "sha256:abb9a20a72ac4e0fdb50dae135ba5e77880518e742077ced47eb1499e29a443c",
                "sha256:c2051981a968d7de9dd2d7b87bcb9c939c74a34626a6e2f8181455dd49ed69e4",
                "sha256:c21c9e3896c23007803a875460fb786118f0cdd4434359577ea25eb556e34c55",
                "sha256:c2502a1a03b6312837279c8c1bd3ebedf6c12c4228ddbad40912d671ccc8a962",
                "sha256:d4d692a89c5cf08a8557fdeb329b82e7bf609aadfaed6c0d79f5a449a3c7c023",
                "sha256:da5db4e883f1ce37f55c667e5c0de439df76ac4cb55964655906306918e7363c",
                "sha256:e7022a66d9b55e93e1a845d8c9eba2a1bebd4966cd8bfc25d9cd07d515b33fa6",
                "sha256:ef1f279350da2c586a69d32fc8733092fd32cc8ac95139a00377841f59a3f8d8",
                "sha256:f54a64f8b0c8ff0b64d18aa76675262e1700f3995182267998c31ae974fbc382",
                "sha256:f5c7150ad32ba43a07c4479f40241756145a1f03b43480e058cfd862bf5041c7",
                "sha256:f6f824dc3bce0edab5f427efcfb1d63ee75b6fcb7282900ccaf925be84efb0fc",
                "sha256:fd8a250edc26254fe5b33be00402e6d287f562b6a5b2152dec302fa15bb3e997",
                "sha256:ffaa5c925128e29efbde7301d8ecaf35c8c60ffbcd6a1ffd3a552177c8e5e796"
            ],
            "version": "==1.15.0"
        },
        "cmdkit": {
            "hashes": [
<<<<<<< HEAD
                "sha256:1e7e11fac791dc60e2eaed02778cd25317d5d986b6ede593c06ccadb75e8033a",
                "sha256:e464ffb5bea753ebfa24fa378ea4827ca6efc9e28f20e7b4948744eed22f9bc0"
            ],
            "index": "pypi",
            "version": "==2.1.0"
=======
                "sha256:406e81df5d738dd89921c2bfefff1094638d5eccd42b0388e62490cf15dd596a",
                "sha256:ea93d987d749a8cf3c89e9b053d30dfd8736985f94fdc63eb42c86f074d11c86"
            ],
            "index": "pypi",
            "version": "==2.6.1"
        },
        "colorama": {
            "hashes": [
                "sha256:5941b2b48a20143d2267e95b1c2a7603ce057ee39fd88e7329b0c292aa16869b",
                "sha256:9f47eda37229f68eee03b24b9748937c7dc3868f906e8ba69fbcbdd3bc5dc3e2"
            ],
            "markers": "python_version >= '2.7' and python_version not in '3.0, 3.1, 3.2, 3.3, 3.4'",
            "version": "==0.4.4"
        },
        "commonmark": {
            "hashes": [
                "sha256:452f9dc859be7f06631ddcb328b6919c67984aca654e5fefb3914d54691aed60",
                "sha256:da2f38c92590f83de410ba1a3cbceafbc74fee9def35f9251ba9a971d6d66fd9"
            ],
            "version": "==0.9.1"
        },
        "cryptography": {
            "hashes": [
                "sha256:0a817b961b46894c5ca8a66b599c745b9a3d9f822725221f0e0fe49dc043a3a3",
                "sha256:2d87cdcb378d3cfed944dac30596da1968f88fb96d7fc34fdae30a99054b2e31",
                "sha256:30ee1eb3ebe1644d1c3f183d115a8c04e4e603ed6ce8e394ed39eea4a98469ac",
                "sha256:391432971a66cfaf94b21c24ab465a4cc3e8bf4a939c1ca5c3e3a6e0abebdbcf",
                "sha256:39bdf8e70eee6b1c7b289ec6e5d84d49a6bfa11f8b8646b5b3dfe41219153316",
                "sha256:4caa4b893d8fad33cf1964d3e51842cd78ba87401ab1d2e44556826df849a8ca",
                "sha256:53e5c1dc3d7a953de055d77bef2ff607ceef7a2aac0353b5d630ab67f7423638",
                "sha256:596f3cd67e1b950bc372c33f1a28a0692080625592ea6392987dba7f09f17a94",
                "sha256:5d59a9d55027a8b88fd9fd2826c4392bd487d74bf628bb9d39beecc62a644c12",
                "sha256:6c0c021f35b421ebf5976abf2daacc47e235f8b6082d3396a2fe3ccd537ab173",
                "sha256:73bc2d3f2444bcfeac67dd130ff2ea598ea5f20b40e36d19821b4df8c9c5037b",
                "sha256:74d6c7e80609c0f4c2434b97b80c7f8fdfaa072ca4baab7e239a15d6d70ed73a",
                "sha256:7be0eec337359c155df191d6ae00a5e8bbb63933883f4f5dffc439dac5348c3f",
                "sha256:94ae132f0e40fe48f310bba63f477f14a43116f05ddb69d6fa31e93f05848ae2",
                "sha256:bb5829d027ff82aa872d76158919045a7c1e91fbf241aec32cb07956e9ebd3c9",
                "sha256:ca238ceb7ba0bdf6ce88c1b74a87bffcee5afbfa1e41e173b1ceb095b39add46",
                "sha256:ca28641954f767f9822c24e927ad894d45d5a1e501767599647259cbf030b903",
                "sha256:e0344c14c9cb89e76eb6a060e67980c9e35b3f36691e15e1b7a9e58a0a6c6dc3",
                "sha256:ebc15b1c22e55c4d5566e3ca4db8689470a0ca2babef8e3a9ee057a8b82ce4b1",
                "sha256:ec63da4e7e4a5f924b90af42eddf20b698a70e58d86a72d943857c4c6045b3ee"
            ],
            "markers": "python_version >= '3.6'",
            "version": "==36.0.1"
        },
        "greenlet": {
            "hashes": [
                "sha256:0051c6f1f27cb756ffc0ffbac7d2cd48cb0362ac1736871399a739b2885134d3",
                "sha256:00e44c8afdbe5467e4f7b5851be223be68adb4272f44696ee71fe46b7036a711",
                "sha256:013d61294b6cd8fe3242932c1c5e36e5d1db2c8afb58606c5a67efce62c1f5fd",
                "sha256:049fe7579230e44daef03a259faa24511d10ebfa44f69411d99e6a184fe68073",
                "sha256:14d4f3cd4e8b524ae9b8aa567858beed70c392fdec26dbdb0a8a418392e71708",
                "sha256:166eac03e48784a6a6e0e5f041cfebb1ab400b394db188c48b3a84737f505b67",
                "sha256:17ff94e7a83aa8671a25bf5b59326ec26da379ace2ebc4411d690d80a7fbcf23",
                "sha256:1e12bdc622676ce47ae9abbf455c189e442afdde8818d9da983085df6312e7a1",
                "sha256:21915eb821a6b3d9d8eefdaf57d6c345b970ad722f856cd71739493ce003ad08",
                "sha256:288c6a76705dc54fba69fbcb59904ae4ad768b4c768839b8ca5fdadec6dd8cfd",
                "sha256:2bde6792f313f4e918caabc46532aa64aa27a0db05d75b20edfc5c6f46479de2",
                "sha256:32ca72bbc673adbcfecb935bb3fb1b74e663d10a4b241aaa2f5a75fe1d1f90aa",
                "sha256:356b3576ad078c89a6107caa9c50cc14e98e3a6c4874a37c3e0273e4baf33de8",
                "sha256:40b951f601af999a8bf2ce8c71e8aaa4e8c6f78ff8afae7b808aae2dc50d4c40",
                "sha256:572e1787d1460da79590bf44304abbc0a2da944ea64ec549188fa84d89bba7ab",
                "sha256:58df5c2a0e293bf665a51f8a100d3e9956febfbf1d9aaf8c0677cf70218910c6",
                "sha256:64e6175c2e53195278d7388c454e0b30997573f3f4bd63697f88d855f7a6a1fc",
                "sha256:7227b47e73dedaa513cdebb98469705ef0d66eb5a1250144468e9c3097d6b59b",
                "sha256:7418b6bfc7fe3331541b84bb2141c9baf1ec7132a7ecd9f375912eca810e714e",
                "sha256:7cbd7574ce8e138bda9df4efc6bf2ab8572c9aff640d8ecfece1b006b68da963",
                "sha256:7ff61ff178250f9bb3cd89752df0f1dd0e27316a8bd1465351652b1b4a4cdfd3",
                "sha256:833e1551925ed51e6b44c800e71e77dacd7e49181fdc9ac9a0bf3714d515785d",
                "sha256:8639cadfda96737427330a094476d4c7a56ac03de7265622fcf4cfe57c8ae18d",
                "sha256:8c5d5b35f789a030ebb95bff352f1d27a93d81069f2adb3182d99882e095cefe",
                "sha256:8c790abda465726cfb8bb08bd4ca9a5d0a7bd77c7ac1ca1b839ad823b948ea28",
                "sha256:8d2f1fb53a421b410751887eb4ff21386d119ef9cde3797bf5e7ed49fb51a3b3",
                "sha256:903bbd302a2378f984aef528f76d4c9b1748f318fe1294961c072bdc7f2ffa3e",
                "sha256:93f81b134a165cc17123626ab8da2e30c0455441d4ab5576eed73a64c025b25c",
                "sha256:95e69877983ea39b7303570fa6760f81a3eec23d0e3ab2021b7144b94d06202d",
                "sha256:9633b3034d3d901f0a46b7939f8c4d64427dfba6bbc5a36b1a67364cf148a1b0",
                "sha256:97e5306482182170ade15c4b0d8386ded995a07d7cc2ca8f27958d34d6736497",
                "sha256:9f3cba480d3deb69f6ee2c1825060177a22c7826431458c697df88e6aeb3caee",
                "sha256:aa5b467f15e78b82257319aebc78dd2915e4c1436c3c0d1ad6f53e47ba6e2713",
                "sha256:abb7a75ed8b968f3061327c433a0fbd17b729947b400747c334a9c29a9af6c58",
                "sha256:aec52725173bd3a7b56fe91bc56eccb26fbdff1386ef123abb63c84c5b43b63a",
                "sha256:b11548073a2213d950c3f671aa88e6f83cda6e2fb97a8b6317b1b5b33d850e06",
                "sha256:b1692f7d6bc45e3200844be0dba153612103db241691088626a33ff1f24a0d88",
                "sha256:b336501a05e13b616ef81ce329c0e09ac5ed8c732d9ba7e3e983fcc1a9e86965",
                "sha256:b8c008de9d0daba7b6666aa5bbfdc23dcd78cafc33997c9b7741ff6353bafb7f",
                "sha256:b92e29e58bef6d9cfd340c72b04d74c4b4e9f70c9fa7c78b674d1fec18896dc4",
                "sha256:be5f425ff1f5f4b3c1e33ad64ab994eed12fc284a6ea71c5243fd564502ecbe5",
                "sha256:dd0b1e9e891f69e7675ba5c92e28b90eaa045f6ab134ffe70b52e948aa175b3c",
                "sha256:e30f5ea4ae2346e62cedde8794a56858a67b878dd79f7df76a0767e356b1744a",
                "sha256:e6a36bb9474218c7a5b27ae476035497a6990e21d04c279884eb10d9b290f1b1",
                "sha256:e859fcb4cbe93504ea18008d1df98dee4f7766db66c435e4882ab35cf70cac43",
                "sha256:eb6ea6da4c787111adf40f697b4e58732ee0942b5d3bd8f435277643329ba627",
                "sha256:ec8c433b3ab0419100bd45b47c9c8551248a5aee30ca5e9d399a0b57ac04651b",
                "sha256:eff9d20417ff9dcb0d25e2defc2574d10b491bf2e693b4e491914738b7908168",
                "sha256:f0214eb2a23b85528310dad848ad2ac58e735612929c8072f6093f3585fd342d",
                "sha256:f276df9830dba7a333544bd41070e8175762a7ac20350786b322b714b0e654f5",
                "sha256:f3acda1924472472ddd60c29e5b9db0cec629fbe3c5c5accb74d6d6d14773478",
                "sha256:f70a9e237bb792c7cc7e44c531fd48f5897961701cdaa06cf22fc14965c496cf",
                "sha256:f9d29ca8a77117315101425ec7ec2a47a22ccf59f5593378fc4077ac5b754fce",
                "sha256:fa877ca7f6b48054f847b61d6fa7bed5cebb663ebc55e018fda12db09dcc664c",
                "sha256:fdcec0b8399108577ec290f55551d926d9a1fa6cad45882093a7a07ac5ec147b"
            ],
            "markers": "python_version >= '2.7' and python_version not in '3.0, 3.1, 3.2, 3.3, 3.4'",
            "version": "==1.1.2"
>>>>>>> 42f6e6cc
        },
        "hypershell": {
            "editable": true,
            "path": "."
<<<<<<< HEAD
=======
        },
        "paramiko": {
            "hashes": [
                "sha256:a1fdded3b55f61d23389e4fe52d9ae428960ac958d2edf50373faa5d8926edd0",
                "sha256:db5d3f19607941b1c90233588d60213c874392c4961c6297037da989c24f8070"
            ],
            "index": "pypi",
            "version": "==2.9.1"
        },
        "pycparser": {
            "hashes": [
                "sha256:8ee45429555515e1f6b185e78100aea234072576aa43ab53aefcae078162fca9",
                "sha256:e644fdec12f7872f86c58ff790da456218b10f863970249516d60a5eaca77206"
            ],
            "version": "==2.21"
        },
        "pygments": {
            "hashes": [
                "sha256:44238f1b60a76d78fc8ca0528ee429702aae011c265fe6a8dd8b63049ae41c65",
                "sha256:4e426f72023d88d03b2fa258de560726ce890ff3b630f88c21cbb8b2503b8c6a"
            ],
            "markers": "python_version >= '3.5'",
            "version": "==2.11.2"
        },
        "pynacl": {
            "hashes": [
                "sha256:06b8f6fa7f5de8d5d2f7573fe8c863c051225a27b61e6860fd047b1775807858",
                "sha256:0c84947a22519e013607c9be43706dd42513f9e6ae5d39d3613ca1e142fba44d",
                "sha256:20f42270d27e1b6a29f54032090b972d97f0a1b0948cc52392041ef7831fee93",
                "sha256:401002a4aaa07c9414132aaed7f6836ff98f59277a234704ff66878c2ee4a0d1",
                "sha256:52cb72a79269189d4e0dc537556f4740f7f0a9ec41c1322598799b0bdad4ef92",
                "sha256:61f642bf2378713e2c2e1de73444a3778e5f0a38be6fee0fe532fe30060282ff",
                "sha256:8ac7448f09ab85811607bdd21ec2464495ac8b7c66d146bf545b0f08fb9220ba",
                "sha256:a36d4a9dda1f19ce6e03c9a784a2921a4b726b02e1c736600ca9c22029474394",
                "sha256:a422368fc821589c228f4c49438a368831cb5bbc0eab5ebe1d7fac9dded6567b",
                "sha256:e46dae94e34b085175f8abb3b0aaa7da40767865ac82c928eeb9e57e1ea8a543"
            ],
            "markers": "python_version >= '3.6'",
            "version": "==1.5.0"
        },
        "pyyaml": {
            "hashes": [
                "sha256:0283c35a6a9fbf047493e3a0ce8d79ef5030852c51e9d911a27badfde0605293",
                "sha256:055d937d65826939cb044fc8c9b08889e8c743fdc6a32b33e2390f66013e449b",
                "sha256:07751360502caac1c067a8132d150cf3d61339af5691fe9e87803040dbc5db57",
                "sha256:0b4624f379dab24d3725ffde76559cff63d9ec94e1736b556dacdfebe5ab6d4b",
                "sha256:0ce82d761c532fe4ec3f87fc45688bdd3a4c1dc5e0b4a19814b9009a29baefd4",
                "sha256:1e4747bc279b4f613a09eb64bba2ba602d8a6664c6ce6396a4d0cd413a50ce07",
                "sha256:213c60cd50106436cc818accf5baa1aba61c0189ff610f64f4a3e8c6726218ba",
                "sha256:231710d57adfd809ef5d34183b8ed1eeae3f76459c18fb4a0b373ad56bedcdd9",
                "sha256:277a0ef2981ca40581a47093e9e2d13b3f1fbbeffae064c1d21bfceba2030287",
                "sha256:2cd5df3de48857ed0544b34e2d40e9fac445930039f3cfe4bcc592a1f836d513",
                "sha256:40527857252b61eacd1d9af500c3337ba8deb8fc298940291486c465c8b46ec0",
                "sha256:473f9edb243cb1935ab5a084eb238d842fb8f404ed2193a915d1784b5a6b5fc0",
                "sha256:48c346915c114f5fdb3ead70312bd042a953a8ce5c7106d5bfb1a5254e47da92",
                "sha256:50602afada6d6cbfad699b0c7bb50d5ccffa7e46a3d738092afddc1f9758427f",
                "sha256:68fb519c14306fec9720a2a5b45bc9f0c8d1b9c72adf45c37baedfcd949c35a2",
                "sha256:77f396e6ef4c73fdc33a9157446466f1cff553d979bd00ecb64385760c6babdc",
                "sha256:819b3830a1543db06c4d4b865e70ded25be52a2e0631ccd2f6a47a2822f2fd7c",
                "sha256:897b80890765f037df3403d22bab41627ca8811ae55e9a722fd0392850ec4d86",
                "sha256:98c4d36e99714e55cfbaaee6dd5badbc9a1ec339ebfc3b1f52e293aee6bb71a4",
                "sha256:9df7ed3b3d2e0ecfe09e14741b857df43adb5a3ddadc919a2d94fbdf78fea53c",
                "sha256:9fa600030013c4de8165339db93d182b9431076eb98eb40ee068700c9c813e34",
                "sha256:a80a78046a72361de73f8f395f1f1e49f956c6be882eed58505a15f3e430962b",
                "sha256:b3d267842bf12586ba6c734f89d1f5b871df0273157918b0ccefa29deb05c21c",
                "sha256:b5b9eccad747aabaaffbc6064800670f0c297e52c12754eb1d976c57e4f74dcb",
                "sha256:c5687b8d43cf58545ade1fe3e055f70eac7a5a1a0bf42824308d868289a95737",
                "sha256:cba8c411ef271aa037d7357a2bc8f9ee8b58b9965831d9e51baf703280dc73d3",
                "sha256:d15a181d1ecd0d4270dc32edb46f7cb7733c7c508857278d3d378d14d606db2d",
                "sha256:d4db7c7aef085872ef65a8fd7d6d09a14ae91f691dec3e87ee5ee0539d516f53",
                "sha256:d4eccecf9adf6fbcc6861a38015c2a64f38b9d94838ac1810a9023a0609e1b78",
                "sha256:d67d839ede4ed1b28a4e8909735fc992a923cdb84e618544973d7dfc71540803",
                "sha256:daf496c58a8c52083df09b80c860005194014c3698698d1a57cbcfa182142a3a",
                "sha256:e61ceaab6f49fb8bdfaa0f92c4b57bcfbea54c09277b1b4f7ac376bfb7a7c174",
                "sha256:f84fbc98b019fef2ee9a1cb3ce93e3187a6df0b2538a651bfb890254ba9f90b5"
            ],
            "index": "pypi",
            "version": "==6.0"
        },
        "rich": {
            "hashes": [
                "sha256:720974689960e06c2efdb54327f8bf0cdbdf4eae4ad73b6c94213cad405c371b",
                "sha256:c59d73bd804c90f747c8d7b1d023b88f2a9ac2454224a4aeaf959b21eeb42d03"
            ],
            "index": "pypi",
            "version": "==10.16.2"
        },
        "six": {
            "hashes": [
                "sha256:1e61c37477a1626458e36f7b1d82aa5c9b094fa4802892072e49de9c60c4c926",
                "sha256:8abb2f1d86890a2dfb989f9a77cfcfd3e47c2a354b01111771326f8aa26e0254"
            ],
            "markers": "python_version >= '2.7' and python_version not in '3.0, 3.1, 3.2, 3.3'",
            "version": "==1.16.0"
        },
        "sqlalchemy": {
            "hashes": [
                "sha256:0072f9887aabe66db23f818bbe950cfa1b6127c5cb769b00bcc07935b3adb0ad",
                "sha256:027f356c727db24f3c75828c7feb426f87ce1241242d08958e454bd025810660",
                "sha256:08cfd35eecaba79be930c9bfd2e1f0c67a7e1314355d83a378f9a512b1cf7587",
                "sha256:0fc4eec2f46b40bdd42112b3be3fbbf88e194bcf02950fbb88bcdc1b32f07dc7",
                "sha256:101d2e100ba9182c9039699588e0b2d833c54b3bad46c67c192159876c9f27ea",
                "sha256:15b65887b6c324cad638c7671cb95985817b733242a7eb69edd7cdf6953be1e0",
                "sha256:37b46bfc4af3dc226acb6fa28ecd2e1fd223433dc5e15a2bad62bf0a0cbb4e8b",
                "sha256:56d9d62021946263d4478c9ca012fbd1805f10994cb615c88e7bfd1ae14604d8",
                "sha256:5919e647e1d4805867ea556ed4967c68b4d8b266059fa35020dbaed8ffdd60f3",
                "sha256:5a717c2e70fd1bb477161c4cc85258e41d978584fbe5522613618195f7e87d9b",
                "sha256:5e9cd33459afa69c88fa648e803d1f1245e3caa60bfe8b80a9595e5edd3bda9c",
                "sha256:621854dbb4d2413c759a5571564170de45ef37299df52e78e62b42e2880192e1",
                "sha256:78abc507d17753ed434b6cc0c0693126279723d5656d9775bfcac966a99a899b",
                "sha256:7dd0502cb091660ad0d89c5e95a29825f37cde2a5249957838e975871fbffaad",
                "sha256:804e22d5b6165a4f3f019dd9c94bec5687de985a9c54286b93ded9f7846b8c82",
                "sha256:878daecb6405e786b07f97e1c77a9cfbbbec17432e8a90c487967e32cfdecb33",
                "sha256:886359f734b95ad1ef443b13bb4518bcade4db4f9553c9ce33d6d04ebda8d44e",
                "sha256:9ce960a1dc60524136cf6f75621588e2508a117e04a6e3eedb0968bd13b8c824",
                "sha256:ad618d687d26d4cbfa9c6fa6141d59e05bcdfc60cb6e1f1d3baa18d8c62fef5f",
                "sha256:c5de7adfb91d351f44062b8dedf29f49d4af7cb765be65816e79223a4e31062b",
                "sha256:ceac84dd9abbbe115e8be0c817bed85d9fa639b4d294e7817f9e61162d5f766c",
                "sha256:da64423c05256f4ab8c0058b90202053b201cbe3a081f3a43eb590cd554395ab",
                "sha256:dc27dcc6c72eb38be7f144e9c2c4372d35a3684d3a6dd43bd98c1238358ee17c",
                "sha256:dd49d21d1f03c81fbec9080ecdc4486d5ddda67e7fbb75ebf48294465c022cdc",
                "sha256:debaf09a823061f88a8dee04949814cf7e82fb394c5bca22c780cb03172ca23b",
                "sha256:e027bdf0a4cf6bd0a3ad3b998643ea374d7991bd117b90bf9982e41ceb742941",
                "sha256:e4ddd4f2e247128c58bb3dd4489922874afce157d2cff0b2295d67fcd0f22494",
                "sha256:e5f6959466a42b6569774c257e55f9cd85200d5b0ba09f0f5d8b5845349c5822",
                "sha256:e89347d3bd2ef873832b47e85f4bbd810a5e626c5e749d90a07638da100eb1c8",
                "sha256:e9cc6d844e24c307c3272677982a9b33816aeb45e4977791c3bdd47637a8d810",
                "sha256:eb8c993706e86178ce15a6b86a335a2064f52254b640e7f53365e716423d33f4",
                "sha256:eeaebceb24b46e884c4ad3c04f37feb178b81f6ce720af19bfa2592ca32fdef7",
                "sha256:f3909194751bb6cb7c5511dd18bcf77e6e3f0b31604ed4004dffa9461f71e737",
                "sha256:f74d6c05d2d163464adbdfbc1ab85048cc15462ff7d134b8aed22bd521e1faa5",
                "sha256:fa2bad14e1474ba649cfc969c1d2ec915dd3e79677f346bbfe08e93ef9020b39",
                "sha256:fbc6e63e481fa323036f305ada96a3362e1d60dd2bfa026cac10c3553e6880e9"
            ],
            "index": "pypi",
            "version": "==1.4.29"
        },
        "toml": {
            "hashes": [
                "sha256:806143ae5bfb6a3c6e736a764057db0e6a0e05e338b5630894a5f779cabb4f9b",
                "sha256:b3bda1d108d5dd99f4a20d24d9c348e91c4db7ab1b749200bded2f839ccbe68f"
            ],
            "index": "pypi",
            "version": "==0.10.2"
>>>>>>> 42f6e6cc
        }
    },
    "develop": {
        "alabaster": {
            "hashes": [
                "sha256:446438bdcca0e05bd45ea2de1668c1d9b032e1a9154c2c259092d77031ddd359",
                "sha256:a661d72d58e6ea8a57f7a86e37d86716863ee5e92788398526d58b26a4e4dc02"
            ],
            "version": "==0.7.12"
        },
        "appnope": {
            "hashes": [
                "sha256:93aa393e9d6c54c5cd570ccadd8edad61ea0c4b9ea7a01409020c9aa019eb442",
                "sha256:dd83cd4b5b460958838f6eb3000c660b1f9caf2a5b1de4264e941512f603258a"
            ],
<<<<<<< HEAD
            "markers": "sys_platform == 'darwin' and platform_system == 'Darwin'",
            "version": "==0.1.0"
=======
            "markers": "sys_platform == 'darwin'",
            "version": "==0.1.2"
>>>>>>> 42f6e6cc
        },
        "attrs": {
            "hashes": [
                "sha256:2d27e3784d7a565d36ab851fe94887c5eccd6a463168875832a1be79c82828b4",
                "sha256:626ba8234211db98e869df76230a137c4c40a12d72445c45d5f5b716f076e2fd"
            ],
            "markers": "python_version >= '2.7' and python_version not in '3.0, 3.1, 3.2, 3.3, 3.4'",
            "version": "==21.4.0"
        },
        "babel": {
            "hashes": [
                "sha256:ab49e12b91d937cd11f0b67cb259a57ab4ad2b59ac7a3b41d6c06c0ac5b0def9",
                "sha256:bc0c176f9f6a994582230df350aa6e05ba2ebe4b3ac317eab29d9be5d2768da0"
            ],
            "markers": "python_version >= '2.7' and python_version not in '3.0, 3.1, 3.2, 3.3'",
            "version": "==2.9.1"
        },
        "backcall": {
            "hashes": [
                "sha256:5cbdbf27be5e7cfadb448baf0aa95508f91f2bbc6c6437cd9cd06e2a4c215e1e",
                "sha256:fbbce6a29f263178a1f7915c1940bde0ec2b2a967566fe1c65c1dfb7422bd255"
            ],
            "version": "==0.2.0"
        },
        "beautifulsoup4": {
            "hashes": [
                "sha256:9a315ce70049920ea4572a4055bc4bd700c940521d36fc858205ad4fcde149bf",
                "sha256:c23ad23c521d818955a4151a67d81580319d4bf548d3d49f4223ae041ff98891"
            ],
            "markers": "python_version >= '3.1'",
            "version": "==4.10.0"
        },
        "bleach": {
            "hashes": [
                "sha256:0900d8b37eba61a802ee40ac0061f8c2b5dee29c1927dd1d233e075ebf5a71da",
                "sha256:4d2651ab93271d1129ac9cbc679f524565cc8a1b791909c4a51eac4446a15994"
            ],
            "markers": "python_version >= '3.6'",
            "version": "==4.1.0"
        },
        "certifi": {
            "hashes": [
                "sha256:78884e7c1d4b00ce3cea67b44566851c4343c120abd683433ce934a68ea58872",
                "sha256:d62a0163eb4c2344ac042ab2bdf75399a71a2d8c7d47eac2e2ee91b9d6339569"
            ],
            "version": "==2021.10.8"
        },
        "charset-normalizer": {
            "hashes": [
                "sha256:876d180e9d7432c5d1dfd4c5d26b72f099d503e8fcc0feb7532c9289be60fcbd",
                "sha256:cb957888737fc0bbcd78e3df769addb41fd1ff8cf950dc9e7ad7793f1bf44455"
            ],
            "markers": "python_version >= '3'",
            "version": "==2.0.10"
        },
        "colorama": {
            "hashes": [
                "sha256:5941b2b48a20143d2267e95b1c2a7603ce057ee39fd88e7329b0c292aa16869b",
                "sha256:9f47eda37229f68eee03b24b9748937c7dc3868f906e8ba69fbcbdd3bc5dc3e2"
            ],
            "markers": "python_version >= '2.7' and python_version not in '3.0, 3.1, 3.2, 3.3, 3.4'",
            "version": "==0.4.4"
        },
<<<<<<< HEAD
        "coverage": {
            "hashes": [
                "sha256:0203acd33d2298e19b57451ebb0bed0ab0c602e5cf5a818591b4918b1f97d516",
                "sha256:0f313707cdecd5cd3e217fc68c78a960b616604b559e9ea60cc16795c4304259",
                "sha256:1c6703094c81fa55b816f5ae542c6ffc625fec769f22b053adb42ad712d086c9",
                "sha256:1d44bb3a652fed01f1f2c10d5477956116e9b391320c94d36c6bf13b088a1097",
                "sha256:280baa8ec489c4f542f8940f9c4c2181f0306a8ee1a54eceba071a449fb870a0",
                "sha256:29a6272fec10623fcbe158fdf9abc7a5fa032048ac1d8631f14b50fbfc10d17f",
                "sha256:2b31f46bf7b31e6aa690d4c7a3d51bb262438c6dcb0d528adde446531d0d3bb7",
                "sha256:2d43af2be93ffbad25dd959899b5b809618a496926146ce98ee0b23683f8c51c",
                "sha256:381ead10b9b9af5f64646cd27107fb27b614ee7040bb1226f9c07ba96625cbb5",
                "sha256:47a11bdbd8ada9b7ee628596f9d97fbd3851bd9999d398e9436bd67376dbece7",
                "sha256:4d6a42744139a7fa5b46a264874a781e8694bb32f1d76d8137b68138686f1729",
                "sha256:50691e744714856f03a86df3e2bff847c2acede4c191f9a1da38f088df342978",
                "sha256:530cc8aaf11cc2ac7430f3614b04645662ef20c348dce4167c22d99bec3480e9",
                "sha256:582ddfbe712025448206a5bc45855d16c2e491c2dd102ee9a2841418ac1c629f",
                "sha256:63808c30b41f3bbf65e29f7280bf793c79f54fb807057de7e5238ffc7cc4d7b9",
                "sha256:71b69bd716698fa62cd97137d6f2fdf49f534decb23a2c6fc80813e8b7be6822",
                "sha256:7858847f2d84bf6e64c7f66498e851c54de8ea06a6f96a32a1d192d846734418",
                "sha256:78e93cc3571fd928a39c0b26767c986188a4118edc67bc0695bc7a284da22e82",
                "sha256:7f43286f13d91a34fadf61ae252a51a130223c52bfefb50310d5b2deb062cf0f",
                "sha256:86e9f8cd4b0cdd57b4ae71a9c186717daa4c5a99f3238a8723f416256e0b064d",
                "sha256:8f264ba2701b8c9f815b272ad568d555ef98dfe1576802ab3149c3629a9f2221",
                "sha256:9342dd70a1e151684727c9c91ea003b2fb33523bf19385d4554f7897ca0141d4",
                "sha256:9361de40701666b034c59ad9e317bae95c973b9ff92513dd0eced11c6adf2e21",
                "sha256:9669179786254a2e7e57f0ecf224e978471491d660aaca833f845b72a2df3709",
                "sha256:aac1ba0a253e17889550ddb1b60a2063f7474155465577caa2a3b131224cfd54",
                "sha256:aef72eae10b5e3116bac6957de1df4d75909fc76d1499a53fb6387434b6bcd8d",
                "sha256:bd3166bb3b111e76a4f8e2980fa1addf2920a4ca9b2b8ca36a3bc3dedc618270",
                "sha256:c1b78fb9700fc961f53386ad2fd86d87091e06ede5d118b8a50dea285a071c24",
                "sha256:c3888a051226e676e383de03bf49eb633cd39fc829516e5334e69b8d81aae751",
                "sha256:c5f17ad25d2c1286436761b462e22b5020d83316f8e8fcb5deb2b3151f8f1d3a",
                "sha256:c851b35fc078389bc16b915a0a7c1d5923e12e2c5aeec58c52f4aa8085ac8237",
                "sha256:cb7df71de0af56000115eafd000b867d1261f786b5eebd88a0ca6360cccfaca7",
                "sha256:cedb2f9e1f990918ea061f28a0f0077a07702e3819602d3507e2ff98c8d20636",
                "sha256:e8caf961e1b1a945db76f1b5fa9c91498d15f545ac0ababbe575cfab185d3bd8"
            ],
            "markers": "python_version >= '2.7' and python_version not in '3.0, 3.1, 3.2, 3.3, 3.4' and python_version < '4'",
            "version": "==5.3"
        },
        "cryptography": {
            "hashes": [
                "sha256:22f8251f68953553af4f9c11ec5f191198bc96cff9f0ac5dd5ff94daede0ee6d",
                "sha256:284e275e3c099a80831f9898fb5c9559120d27675c3521278faba54e584a7832",
                "sha256:3e17d02941c0f169c5b877597ca8be895fca0e5e3eb882526a74aa4804380a98",
                "sha256:52a47e60953679eea0b4d490ca3c241fb1b166a7b161847ef4667dfd49e7699d",
                "sha256:57b8c1ed13b8aa386cabbfde3be175d7b155682470b0e259fecfe53850967f8a",
                "sha256:6a8f64ed096d13f92d1f601a92d9fd1f1025dc73a2ca1ced46dcf5e0d4930943",
                "sha256:6e8a3c7c45101a7eeee93102500e1b08f2307c717ff553fcb3c1127efc9b6917",
                "sha256:7ef41304bf978f33cfb6f43ca13bb0faac0c99cda33693aa20ad4f5e34e8cb8f",
                "sha256:87c2fffd61e934bc0e2c927c3764c20b22d7f5f7f812ee1a477de4c89b044ca6",
                "sha256:88069392cd9a1e68d2cfd5c3a2b0d72a44ef3b24b8977a4f7956e9e3c4c9477a",
                "sha256:8a0866891326d3badb17c5fd3e02c926b635e8923fa271b4813cd4d972a57ff3",
                "sha256:8f0fd8b0751d75c4483c534b209e39e918f0d14232c0d8a2a76e687f64ced831",
                "sha256:9a07e6d255053674506091d63ab4270a119e9fc83462c7ab1dbcb495b76307af",
                "sha256:9a8580c9afcdcddabbd064c0a74f337af74ff4529cdf3a12fa2e9782d677a2e5",
                "sha256:bd80bc156d3729b38cb227a5a76532aef693b7ac9e395eea8063ee50ceed46a5",
                "sha256:d1cbc3426e6150583b22b517ef3720036d7e3152d428c864ff0f3fcad2b97591",
                "sha256:e15ac84dcdb89f92424cbaca4b0b34e211e7ce3ee7b0ec0e4f3c55cee65fae5a",
                "sha256:e4789b84f8dedf190148441f7c5bfe7244782d9cbb194a36e17b91e7d3e1cca9",
                "sha256:f01c9116bfb3ad2831e125a73dcd957d173d6ddca7701528eff1e7d97972872c",
                "sha256:f0e3986f6cce007216b23c490f093f35ce2068f3c244051e559f647f6731b7ae",
                "sha256:f2aa3f8ba9e2e3fd49bd3de743b976ab192fbf0eb0348cebde5d2a9de0090a9f",
                "sha256:fb70a4cedd69dc52396ee114416a3656e011fb0311fca55eb55c7be6ed9c8aef"
            ],
            "version": "==3.2"
        },
=======
>>>>>>> 42f6e6cc
        "decorator": {
            "hashes": [
                "sha256:637996211036b6385ef91435e4fae22989472f9d571faba8927ba8253acbc330",
                "sha256:b8c3f85900b9dc423225913c5aace94729fe1fa9763b38939a95226f02d37186"
            ],
            "markers": "python_version >= '3.5'",
            "version": "==5.1.1"
        },
        "docutils": {
            "hashes": [
                "sha256:686577d2e4c32380bb50cbb22f575ed742d58168cee37e99117a854bcd88f125",
                "sha256:cf316c8370a737a022b72b56874f6602acf974a37a9fba42ec2876387549fc61"
            ],
            "markers": "python_version >= '2.7' and python_version not in '3.0, 3.1, 3.2, 3.3, 3.4'",
            "version": "==0.17.1"
        },
        "hypothesis": {
            "hashes": [
<<<<<<< HEAD
                "sha256:49d87a00e904d9bd4468f89130932c947410cbf9bd5ec18937b40b045486bc27",
                "sha256:84a83d3d1f05c82e80c04e50d0e4d9ae233676734baa60e488047102f9d5420a"
            ],
            "index": "pypi",
            "version": "==5.38.1"
=======
                "sha256:b51d1cbfd5c5d38b59435f695a1ff790c5fa7600baa59eba202a7bf8498d9043",
                "sha256:ce3961fff61e7353d022608788cbc9876c293d2468749eeba27511adc9565131"
            ],
            "index": "pypi",
            "version": "==6.35.0"
>>>>>>> 42f6e6cc
        },
        "idna": {
            "hashes": [
                "sha256:84d9dd047ffa80596e0f246e2eab0b391788b0503584e8945f2368256d2735ff",
                "sha256:9d643ff0a55b762d5cdb124b8eaa99c66322e2157b69160bc32796e824360e6d"
            ],
            "markers": "python_version >= '3'",
            "version": "==3.3"
        },
        "imagesize": {
            "hashes": [
                "sha256:1db2f82529e53c3e929e8926a1fa9235aa82d0bd0c580359c67ec31b2fddaa8c",
                "sha256:cd1750d452385ca327479d45b64d9c7729ecf0b3969a58148298c77092261f9d"
            ],
            "markers": "python_version >= '2.7' and python_version not in '3.0, 3.1, 3.2, 3.3'",
            "version": "==1.3.0"
        },
        "importlib-metadata": {
            "hashes": [
                "sha256:92a8b58ce734b2a4494878e0ecf7d79ccd7a128b5fc6014c401e0b61f006f0f6",
                "sha256:b7cf7d3fef75f1e4c80a96ca660efbd51473d7e8f39b5ab9210febc7809012a4"
            ],
            "markers": "python_version >= '3.7'",
            "version": "==4.10.0"
        },
        "iniconfig": {
            "hashes": [
                "sha256:011e24c64b7f47f6ebd835bb12a743f2fbe9a26d4cecaa7f53bc4f35ee9da8b3",
                "sha256:bc3af051d7d14b2ee5ef9969666def0cd1a000e121eaea580d4a313df4b37f32"
            ],
            "version": "==1.1.1"
        },
        "ipython": {
            "hashes": [
                "sha256:346c74db7312c41fa566d3be45d2e759a528dcc2994fe48aac1a03a70cd668a3",
                "sha256:4c4234cdcc6b8f87c5b5c7af9899aa696ac5cfcf0e9f6d0688018bbee5c73bce"
            ],
            "index": "pypi",
<<<<<<< HEAD
            "version": "==7.18.1"
        },
        "ipython-genutils": {
            "hashes": [
                "sha256:72dd37233799e619666c9f639a9da83c34013a73e8bbc79a7a6348d93c61fab8",
                "sha256:eb2e116e75ecef9d4d228fdc66af54269afa26ab4463042e33785b887c628ba8"
            ],
            "version": "==0.2.0"
=======
            "version": "==7.31.0"
>>>>>>> 42f6e6cc
        },
        "jedi": {
            "hashes": [
                "sha256:637c9635fcf47945ceb91cd7f320234a7be540ded6f3e99a50cb6febdfd1ba8d",
                "sha256:74137626a64a99c8eb6ae5832d99b3bdd7d29a3850fe2aa80a4126b2a7d949ab"
            ],
            "markers": "python_version >= '3.6'",
            "version": "==0.18.1"
        },
        "jinja2": {
            "hashes": [
                "sha256:077ce6014f7b40d03b47d1f1ca4b0fc8328a692bd284016f806ed0eaca390ad8",
                "sha256:611bb273cd68f3b993fabdc4064fc858c5b47a973cb5aa7999ec1ba405c87cd7"
            ],
            "markers": "python_version >= '3.6'",
            "version": "==3.0.3"
        },
        "keyring": {
            "hashes": [
                "sha256:9012508e141a80bd1c0b6778d5c610dd9f8c464d75ac6774248500503f972fb9",
                "sha256:b0d28928ac3ec8e42ef4cc227822647a19f1d544f21f96457965dc01cf555261"
            ],
<<<<<<< HEAD
            "markers": "python_version >= '3.6'",
            "version": "==21.4.0"
        },
        "line-profiler": {
            "hashes": [
                "sha256:09422d9f117aa1892adf84f4adce0be1882584a95b032dacd7f459238006080a",
                "sha256:5dab026056c24d76542da4869e7de484f02ea121c110428508a25fdb0ba7b31f",
                "sha256:6923599a35ead6fc423ce5ba8474908e61f90f7e479a912b9eff0dbe5804c6ee",
                "sha256:6b0fac29475169e0da386288dff114614a480b5fec50edd93650dec1593c9081",
                "sha256:7218ad6bd81f8649b211974bf108933910f016d66b49651effe7bbf63667d141",
                "sha256:84147decf73b4c77a1bf4ff7b70f218947c41af7d34ca6668ff08a347e62d41b",
                "sha256:a52653098906d92f976ebc20284d84a82cc6277d0ff3f49d24e276ffbfae1f7b",
                "sha256:a65c028ec3b59664c0d6d74ab7cd3beb2976a5ce190dd78c87b53fe583feed86",
                "sha256:b233d18630b729614416d5f0a7f8f37c02e1adea9cf4bae44cddbc4aa1506440",
                "sha256:ca07bffbada30d29c51305307fda9ec3573cb8c691c5e7d4cb6efe0852cc370e",
                "sha256:e095430561ae8166d698a02ec9c08a30a7018baceda423e8919e390e0ba9acda"
            ],
            "index": "pypi",
            "version": "==3.0.2"
=======
            "markers": "python_version >= '3.7'",
            "version": "==23.5.0"
>>>>>>> 42f6e6cc
        },
        "markupsafe": {
            "hashes": [
                "sha256:01a9b8ea66f1658938f65b93a85ebe8bc016e6769611be228d797c9d998dd298",
                "sha256:023cb26ec21ece8dc3907c0e8320058b2e0cb3c55cf9564da612bc325bed5e64",
                "sha256:0446679737af14f45767963a1a9ef7620189912317d095f2d9ffa183a4d25d2b",
                "sha256:04635854b943835a6ea959e948d19dcd311762c5c0c6e1f0e16ee57022669194",
                "sha256:0717a7390a68be14b8c793ba258e075c6f4ca819f15edfc2a3a027c823718567",
                "sha256:0955295dd5eec6cb6cc2fe1698f4c6d84af2e92de33fbcac4111913cd100a6ff",
                "sha256:0d4b31cc67ab36e3392bbf3862cfbadac3db12bdd8b02a2731f509ed5b829724",
                "sha256:10f82115e21dc0dfec9ab5c0223652f7197feb168c940f3ef61563fc2d6beb74",
                "sha256:168cd0a3642de83558a5153c8bd34f175a9a6e7f6dc6384b9655d2697312a646",
                "sha256:1d609f577dc6e1aa17d746f8bd3c31aa4d258f4070d61b2aa5c4166c1539de35",
                "sha256:1f2ade76b9903f39aa442b4aadd2177decb66525062db244b35d71d0ee8599b6",
                "sha256:20dca64a3ef2d6e4d5d615a3fd418ad3bde77a47ec8a23d984a12b5b4c74491a",
                "sha256:2a7d351cbd8cfeb19ca00de495e224dea7e7d919659c2841bbb7f420ad03e2d6",
                "sha256:2d7d807855b419fc2ed3e631034685db6079889a1f01d5d9dac950f764da3dad",
                "sha256:2ef54abee730b502252bcdf31b10dacb0a416229b72c18b19e24a4509f273d26",
                "sha256:36bc903cbb393720fad60fc28c10de6acf10dc6cc883f3e24ee4012371399a38",
                "sha256:37205cac2a79194e3750b0af2a5720d95f786a55ce7df90c3af697bfa100eaac",
                "sha256:3c112550557578c26af18a1ccc9e090bfe03832ae994343cfdacd287db6a6ae7",
                "sha256:3dd007d54ee88b46be476e293f48c85048603f5f516008bee124ddd891398ed6",
                "sha256:4296f2b1ce8c86a6aea78613c34bb1a672ea0e3de9c6ba08a960efe0b0a09047",
                "sha256:47ab1e7b91c098ab893b828deafa1203de86d0bc6ab587b160f78fe6c4011f75",
                "sha256:49e3ceeabbfb9d66c3aef5af3a60cc43b85c33df25ce03d0031a608b0a8b2e3f",
                "sha256:4dc8f9fb58f7364b63fd9f85013b780ef83c11857ae79f2feda41e270468dd9b",
                "sha256:4efca8f86c54b22348a5467704e3fec767b2db12fc39c6d963168ab1d3fc9135",
                "sha256:53edb4da6925ad13c07b6d26c2a852bd81e364f95301c66e930ab2aef5b5ddd8",
                "sha256:5855f8438a7d1d458206a2466bf82b0f104a3724bf96a1c781ab731e4201731a",
                "sha256:594c67807fb16238b30c44bdf74f36c02cdf22d1c8cda91ef8a0ed8dabf5620a",
                "sha256:5b6d930f030f8ed98e3e6c98ffa0652bdb82601e7a016ec2ab5d7ff23baa78d1",
                "sha256:5bb28c636d87e840583ee3adeb78172efc47c8b26127267f54a9c0ec251d41a9",
                "sha256:60bf42e36abfaf9aff1f50f52644b336d4f0a3fd6d8a60ca0d054ac9f713a864",
                "sha256:611d1ad9a4288cf3e3c16014564df047fe08410e628f89805e475368bd304914",
                "sha256:6300b8454aa6930a24b9618fbb54b5a68135092bc666f7b06901f897fa5c2fee",
                "sha256:63f3268ba69ace99cab4e3e3b5840b03340efed0948ab8f78d2fd87ee5442a4f",
                "sha256:6557b31b5e2c9ddf0de32a691f2312a32f77cd7681d8af66c2692efdbef84c18",
                "sha256:693ce3f9e70a6cf7d2fb9e6c9d8b204b6b39897a2c4a1aa65728d5ac97dcc1d8",
                "sha256:6a7fae0dd14cf60ad5ff42baa2e95727c3d81ded453457771d02b7d2b3f9c0c2",
                "sha256:6c4ca60fa24e85fe25b912b01e62cb969d69a23a5d5867682dd3e80b5b02581d",
                "sha256:6fcf051089389abe060c9cd7caa212c707e58153afa2c649f00346ce6d260f1b",
                "sha256:7d91275b0245b1da4d4cfa07e0faedd5b0812efc15b702576d103293e252af1b",
                "sha256:89c687013cb1cd489a0f0ac24febe8c7a666e6e221b783e53ac50ebf68e45d86",
                "sha256:8d206346619592c6200148b01a2142798c989edcb9c896f9ac9722a99d4e77e6",
                "sha256:905fec760bd2fa1388bb5b489ee8ee5f7291d692638ea5f67982d968366bef9f",
                "sha256:97383d78eb34da7e1fa37dd273c20ad4320929af65d156e35a5e2d89566d9dfb",
                "sha256:984d76483eb32f1bcb536dc27e4ad56bba4baa70be32fa87152832cdd9db0833",
                "sha256:99df47edb6bda1249d3e80fdabb1dab8c08ef3975f69aed437cb69d0a5de1e28",
                "sha256:9f02365d4e99430a12647f09b6cc8bab61a6564363f313126f775eb4f6ef798e",
                "sha256:a30e67a65b53ea0a5e62fe23682cfe22712e01f453b95233b25502f7c61cb415",
                "sha256:ab3ef638ace319fa26553db0624c4699e31a28bb2a835c5faca8f8acf6a5a902",
                "sha256:aca6377c0cb8a8253e493c6b451565ac77e98c2951c45f913e0b52facdcff83f",
                "sha256:add36cb2dbb8b736611303cd3bfcee00afd96471b09cda130da3581cbdc56a6d",
                "sha256:b2f4bf27480f5e5e8ce285a8c8fd176c0b03e93dcc6646477d4630e83440c6a9",
                "sha256:b7f2d075102dc8c794cbde1947378051c4e5180d52d276987b8d28a3bd58c17d",
                "sha256:baa1a4e8f868845af802979fcdbf0bb11f94f1cb7ced4c4b8a351bb60d108145",
                "sha256:be98f628055368795d818ebf93da628541e10b75b41c559fdf36d104c5787066",
                "sha256:bf5d821ffabf0ef3533c39c518f3357b171a1651c1ff6827325e4489b0e46c3c",
                "sha256:c47adbc92fc1bb2b3274c4b3a43ae0e4573d9fbff4f54cd484555edbf030baf1",
                "sha256:cdfba22ea2f0029c9261a4bd07e830a8da012291fbe44dc794e488b6c9bb353a",
                "sha256:d6c7ebd4e944c85e2c3421e612a7057a2f48d478d79e61800d81468a8d842207",
                "sha256:d7f9850398e85aba693bb640262d3611788b1f29a79f0c93c565694658f4071f",
                "sha256:d8446c54dc28c01e5a2dbac5a25f071f6653e6e40f3a8818e8b45d790fe6ef53",
                "sha256:deb993cacb280823246a026e3b2d81c493c53de6acfd5e6bfe31ab3402bb37dd",
                "sha256:e0f138900af21926a02425cf736db95be9f4af72ba1bb21453432a07f6082134",
                "sha256:e9936f0b261d4df76ad22f8fee3ae83b60d7c3e871292cd42f40b81b70afae85",
                "sha256:f0567c4dc99f264f49fe27da5f735f414c4e7e7dd850cfd8e69f0862d7c74ea9",
                "sha256:f5653a225f31e113b152e56f154ccbe59eeb1c7487b39b9d9f9cdb58e6c79dc5",
                "sha256:f826e31d18b516f653fe296d967d700fddad5901ae07c622bb3705955e1faa94",
                "sha256:f8ba0e8349a38d3001fae7eadded3f6606f0da5d748ee53cc1dab1d6527b9509",
                "sha256:f9081981fe268bd86831e5c75f7de206ef275defcb82bc70740ae6dc507aee51",
                "sha256:fa130dd50c57d53368c9d59395cb5526eda596d3ffe36666cd81a44d56e48872"
            ],
<<<<<<< HEAD
            "markers": "python_version >= '2.7' and python_version not in '3.0, 3.1, 3.2, 3.3'",
            "version": "==1.1.1"
        },
        "memory-profiler": {
            "hashes": [
                "sha256:01385ac0fec944fcf7969814ec4406c6d8a9c66c079d09276723c5a7680f44e5"
            ],
            "index": "pypi",
            "version": "==0.58.0"
        },
        "mypy": {
            "hashes": [
                "sha256:0a0d102247c16ce93c97066443d11e2d36e6cc2a32d8ccc1f705268970479324",
                "sha256:0d34d6b122597d48a36d6c59e35341f410d4abfa771d96d04ae2c468dd201abc",
                "sha256:2170492030f6faa537647d29945786d297e4862765f0b4ac5930ff62e300d802",
                "sha256:2842d4fbd1b12ab422346376aad03ff5d0805b706102e475e962370f874a5122",
                "sha256:2b21ba45ad9ef2e2eb88ce4aeadd0112d0f5026418324176fd494a6824b74975",
                "sha256:72060bf64f290fb629bd4a67c707a66fd88ca26e413a91384b18db3876e57ed7",
                "sha256:af4e9ff1834e565f1baa74ccf7ae2564ae38c8df2a85b057af1dbbc958eb6666",
                "sha256:bd03b3cf666bff8d710d633d1c56ab7facbdc204d567715cb3b9f85c6e94f669",
                "sha256:c614194e01c85bb2e551c421397e49afb2872c88b5830e3554f0519f9fb1c178",
                "sha256:cf4e7bf7f1214826cf7333627cb2547c0db7e3078723227820d0a2490f117a01",
                "sha256:da56dedcd7cd502ccd3c5dddc656cb36113dd793ad466e894574125945653cea",
                "sha256:e86bdace26c5fe9cf8cb735e7cedfe7850ad92b327ac5d797c656717d2ca66de",
                "sha256:e97e9c13d67fbe524be17e4d8025d51a7dca38f90de2e462243ab8ed8a9178d1",
                "sha256:eea260feb1830a627fb526d22fbb426b750d9f5a47b624e8d5e7e004359b219c"
            ],
            "index": "pypi",
            "version": "==0.790"
=======
            "markers": "python_version >= '3.6'",
            "version": "==2.0.1"
>>>>>>> 42f6e6cc
        },
        "matplotlib-inline": {
            "hashes": [
                "sha256:a04bfba22e0d1395479f866853ec1ee28eea1485c1d69a6faf00dc3e24ff34ee",
                "sha256:aed605ba3b72462d64d475a21a9296f400a19c4f74a31b59103d2a99ffd5aa5c"
            ],
            "markers": "python_version >= '3.5'",
            "version": "==0.1.3"
        },
        "packaging": {
            "hashes": [
                "sha256:dd47c42927d89ab911e606518907cc2d3a1f38bbd026385970643f9c5b8ecfeb",
                "sha256:ef103e05f519cdc783ae24ea4e2e0f508a9c99b2d4969652eed6a2e1ea5bd522"
            ],
            "markers": "python_version >= '3.6'",
            "version": "==21.3"
        },
        "parso": {
            "hashes": [
                "sha256:8c07be290bb59f03588915921e29e8a50002acaf2cdc5fa0e0114f91709fafa0",
                "sha256:c001d4636cd3aecdaf33cbb40aebb59b094be2a74c556778ef5576c175e19e75"
            ],
            "markers": "python_version >= '3.6'",
            "version": "==0.8.3"
        },
        "pexpect": {
            "hashes": [
                "sha256:0b48a55dcb3c05f3329815901ea4fc1537514d6ba867a152b581d69ae3710937",
                "sha256:fc65a43959d153d0114afe13997d439c22823a27cefceb5ff35c2178c6784c0c"
            ],
            "markers": "sys_platform != 'win32'",
            "version": "==4.8.0"
        },
        "pickleshare": {
            "hashes": [
                "sha256:87683d47965c1da65cdacaf31c8441d12b8044cdec9aca500cd78fc2c683afca",
                "sha256:9649af414d74d4df115d5d718f82acb59c9d418196b7b4290ed47a12ce62df56"
            ],
            "version": "==0.7.5"
        },
        "pkginfo": {
            "hashes": [
<<<<<<< HEAD
                "sha256:a6a4ac943b496745cec21f14f021bbd869d5e9b4f6ec06918cffea5a2f4b9193",
                "sha256:ce14d7296c673dc4c61c759a0b6c14bae34e34eb819c0017bb6ca5b7292c56e9"
            ],
            "version": "==1.6.1"
=======
                "sha256:542e0d0b6750e2e21c20179803e40ab50598d8066d51097a0e382cba9eb02bff",
                "sha256:c24c487c6a7f72c66e816ab1796b96ac6c3d14d49338293d2141664330b55ffc"
            ],
            "version": "==1.8.2"
>>>>>>> 42f6e6cc
        },
        "pluggy": {
            "hashes": [
                "sha256:4224373bacce55f955a878bf9cfa763c1e360858e330072059e10bad68531159",
                "sha256:74134bbf457f031a36d68416e1509f34bd5ccc019f0bcc952c7b909d06b37bd3"
            ],
            "markers": "python_version >= '3.6'",
            "version": "==1.0.0"
        },
        "prompt-toolkit": {
            "hashes": [
                "sha256:1bb05628c7d87b645974a1bad3f17612be0c29fa39af9f7688030163f680bad6",
                "sha256:e56f2ff799bacecd3e88165b1e2f5ebf9bcd59e80e06d395fa0cc4b8bd7bb506"
            ],
            "markers": "python_full_version >= '3.6.2'",
            "version": "==3.0.24"
        },
        "psycopg2": {
            "hashes": [
<<<<<<< HEAD
                "sha256:01bc82813fbc3ea304914581954979e637bcc7084e59ac904d870d6eb8bb2bc7",
                "sha256:1cd6a0c9fb35ece2ccf2d1dd733c1e165b342604c67454fd56a4c12e0a106787",
                "sha256:2cb55ef9591b03ef0104bedf67cc4edb38a3edf015cf8cf24007b99cb8497542",
                "sha256:56c85120fa173a5d2ad1d15a0c6e0ae62b388bfb956bb036ac231fbdaf9e4c22",
                "sha256:5d9106ff5ec2712e2f659ebbd112967f44e7d33f40ba40530c485cc5904360b8",
                "sha256:6a3e1fd2800ca45083d976b5478a2402dd62afdfb719b30ca46cd28bb25a2eb4",
                "sha256:ade6af32eb80a536eff162d799e31b7ef92ddcda707c27bbd077238065018df4",
                "sha256:af73f7bcebdc538eda9cc81d19db1db7bf26f103f91081d780bbacfcb620dee2",
                "sha256:e02c31b2990dcd2431f4524b93491941df39f99619b0d312dfe1d4d530b08b4b",
                "sha256:fa38ac15dbf161ab1e941ff4ce39abd64b53fec5ddf60c23290daed2bc7d1157",
                "sha256:fbcac492cb082fa38d88587d75feb90785d05d7e12d4565cbf1ecc727aff71b7"
            ],
            "markers": "python_version >= '2.6' and python_version not in '3.0, 3.1, 3.2, 3.3'",
            "version": "==5.7.3"
=======
                "sha256:06f32425949bd5fe8f625c49f17ebb9784e1e4fe928b7cce72edc36fb68e4c0c",
                "sha256:0762c27d018edbcb2d34d51596e4346c983bd27c330218c56c4dc25ef7e819bf",
                "sha256:083707a696e5e1c330af2508d8fab36f9700b26621ccbcb538abe22e15485362",
                "sha256:34b33e0162cfcaad151f249c2649fd1030010c16f4bbc40a604c1cb77173dcf7",
                "sha256:4295093a6ae3434d33ec6baab4ca5512a5082cc43c0505293087b8a46d108461",
                "sha256:8cf3878353cc04b053822896bc4922b194792df9df2f1ad8da01fb3043602126",
                "sha256:8e841d1bf3434da985cc5ef13e6f75c8981ced601fd70cc6bf33351b91562981",
                "sha256:9572e08b50aed176ef6d66f15a21d823bb6f6d23152d35e8451d7d2d18fdac56",
                "sha256:a81e3866f99382dfe8c15a151f1ca5fde5815fde879348fe5a9884a7c092a305",
                "sha256:cb10d44e6694d763fa1078a26f7f6137d69f555a78ec85dc2ef716c37447e4b2",
                "sha256:d3ca6421b942f60c008f81a3541e8faf6865a28d5a9b48544b0ee4f40cac7fca"
            ],
            "index": "pypi",
            "version": "==2.9.3"
>>>>>>> 42f6e6cc
        },
        "ptyprocess": {
            "hashes": [
                "sha256:4b41f3967fce3af57cc7e94b888626c18bf37a083e3651ca8feeb66d492fef35",
                "sha256:5c5d0a3b48ceee0b48485e0c26037c0acd7d29765ca3fbb5cb3831d347423220"
            ],
            "version": "==0.7.0"
        },
        "py": {
            "hashes": [
                "sha256:51c75c4126074b472f746a24399ad32f6053d1b34b68d2fa41e558e6f4a98719",
                "sha256:607c53218732647dff4acdfcd50cb62615cedf612e72d1724fb1a0cc6405b378"
            ],
            "markers": "python_version >= '2.7' and python_version not in '3.0, 3.1, 3.2, 3.3, 3.4'",
            "version": "==1.11.0"
        },
        "pydata-sphinx-theme": {
            "hashes": [
                "sha256:671df35fcdd290eafbd23d0595e6d359dbe90b2e64e6c3f4dc88276eed4a065e",
                "sha256:bc1abc45e103b254c6c7a8f2ddabbaf8aa1f0817d85cae65dd163dd554c52700"
            ],
            "index": "pypi",
            "version": "==0.7.2"
        },
        "pygments": {
            "hashes": [
<<<<<<< HEAD
                "sha256:381985fcc551eb9d37c52088a32914e00517e57f4a21609f48141ba08e193fa0",
                "sha256:88a0bbcd659fcb9573703957c6b9cff9fab7295e6e76db54c9d00ae42df32773"
            ],
            "markers": "python_version >= '3.5'",
            "version": "==2.7.2"
        },
        "pyjwt": {
            "extras": [
                "crypto"
            ],
            "hashes": [
                "sha256:5c6eca3c2940464d106b99ba83b00c6add741c9becaec087fb7ccdefea71350e",
                "sha256:8d59a976fb773f3e6a39c85636357c4f0e242707394cadadd9814f5cbaa20e96"
            ],
            "version": "==1.7.1"
        },
        "pynacl": {
            "hashes": [
                "sha256:06cbb4d9b2c4bd3c8dc0d267416aaed79906e7b33f114ddbf0911969794b1cc4",
                "sha256:11335f09060af52c97137d4ac54285bcb7df0cef29014a1a4efe64ac065434c4",
                "sha256:2fe0fc5a2480361dcaf4e6e7cea00e078fcda07ba45f811b167e3f99e8cff574",
                "sha256:30f9b96db44e09b3304f9ea95079b1b7316b2b4f3744fe3aaecccd95d547063d",
                "sha256:4e10569f8cbed81cb7526ae137049759d2a8d57726d52c1a000a3ce366779634",
                "sha256:511d269ee845037b95c9781aa702f90ccc36036f95d0f31373a6a79bd8242e25",
                "sha256:537a7ccbea22905a0ab36ea58577b39d1fa9b1884869d173b5cf111f006f689f",
                "sha256:54e9a2c849c742006516ad56a88f5c74bf2ce92c9f67435187c3c5953b346505",
                "sha256:757250ddb3bff1eecd7e41e65f7f833a8405fede0194319f87899690624f2122",
                "sha256:7757ae33dae81c300487591c68790dfb5145c7d03324000433d9a2c141f82af7",
                "sha256:7c6092102219f59ff29788860ccb021e80fffd953920c4a8653889c029b2d420",
                "sha256:8122ba5f2a2169ca5da936b2e5a511740ffb73979381b4229d9188f6dcb22f1f",
                "sha256:9c4a7ea4fb81536c1b1f5cc44d54a296f96ae78c1ebd2311bd0b60be45a48d96",
                "sha256:c914f78da4953b33d4685e3cdc7ce63401247a21425c16a39760e282075ac4a6",
                "sha256:cd401ccbc2a249a47a3a1724c2918fcd04be1f7b54eb2a5a71ff915db0ac51c6",
                "sha256:d452a6746f0a7e11121e64625109bc4468fc3100452817001dbe018bb8b08514",
                "sha256:ea6841bc3a76fa4942ce00f3bda7d436fda21e2d91602b9e21b7ca9ecab8f3ff",
                "sha256:f8851ab9041756003119368c1e6cd0b9c631f46d686b3904b18c0139f4419f80"
            ],
            "markers": "python_version >= '2.7' and python_version not in '3.0, 3.1, 3.2, 3.3'",
            "version": "==1.4.0"
=======
                "sha256:44238f1b60a76d78fc8ca0528ee429702aae011c265fe6a8dd8b63049ae41c65",
                "sha256:4e426f72023d88d03b2fa258de560726ce890ff3b630f88c21cbb8b2503b8c6a"
            ],
            "markers": "python_version >= '3.5'",
            "version": "==2.11.2"
>>>>>>> 42f6e6cc
        },
        "pyparsing": {
            "hashes": [
                "sha256:04ff808a5b90911829c55c4e26f75fa5ca8a2f5f36aa3a51f68e27033341d3e4",
                "sha256:d9bdec0013ef1eb5a84ab39a3b3868911598afa494f5faa038647101504e2b81"
            ],
            "markers": "python_version >= '3.6'",
            "version": "==3.0.6"
        },
        "pytest": {
            "hashes": [
                "sha256:131b36680866a76e6781d13f101efb86cf674ebb9762eb70d3082b6f29889e89",
                "sha256:7310f8d27bc79ced999e760ca304d69f6ba6c6649c0b60fb0e04a4a77cacc134"
            ],
            "index": "pypi",
            "version": "==6.2.5"
        },
        "pytz": {
            "hashes": [
                "sha256:3672058bc3453457b622aab7a1c3bfd5ab0bdae451512f6cf25f64ed37f5b87c",
                "sha256:acad2d8b20a1af07d4e4c9d2e9285c5ed9104354062f275f3fcd88dcef4f1326"
            ],
            "version": "==2021.3"
        },
        "readme-renderer": {
            "hashes": [
<<<<<<< HEAD
                "sha256:267854ac3b1530633c2394ead828afcd060fc273217c42ac36b6be9c42cd9a9d",
                "sha256:6b7e5aa59210a40de72eb79931491eaf46fefca2952b9181268bd7c7c65c260a"
            ],
            "version": "==28.0"
=======
                "sha256:a50a0f2123a4c1145ac6f420e1a348aafefcc9211c846e3d51df05fe3d865b7d",
                "sha256:b512beafa6798260c7d5af3e1b1f097e58bfcd9a575da7c4ddd5e037490a5b85"
            ],
            "markers": "python_version >= '3.6'",
            "version": "==32.0"
>>>>>>> 42f6e6cc
        },
        "requests": {
            "hashes": [
                "sha256:68d7c56fd5a8999887728ef304a6d12edc7be74f1cfa47714fc8b414525c9a61",
                "sha256:f22fa1e554c9ddfd16e6e41ac79759e17be9e492b3587efa038054674760e72d"
            ],
            "markers": "python_version >= '2.7' and python_version not in '3.0, 3.1, 3.2, 3.3, 3.4, 3.5'",
            "version": "==2.27.1"
        },
        "requests-toolbelt": {
            "hashes": [
                "sha256:380606e1d10dc85c3bd47bf5a6095f815ec007be7a8b69c878507068df059e6f",
                "sha256:968089d4584ad4ad7c171454f0a5c6dac23971e9472521ea3b6d49d610aa6fc0"
            ],
            "version": "==0.9.1"
        },
        "rfc3986": {
            "hashes": [
                "sha256:270aaf10d87d0d4e095063c65bf3ddbc6ee3d0b226328ce21e036f946e421835",
                "sha256:a86d6e1f5b1dc238b218b012df0aa79409667bb209e58da56d0b94704e712a97"
            ],
            "version": "==1.5.0"
        },
        "six": {
            "hashes": [
                "sha256:1e61c37477a1626458e36f7b1d82aa5c9b094fa4802892072e49de9c60c4c926",
                "sha256:8abb2f1d86890a2dfb989f9a77cfcfd3e47c2a354b01111771326f8aa26e0254"
            ],
            "markers": "python_version >= '2.7' and python_version not in '3.0, 3.1, 3.2, 3.3'",
            "version": "==1.16.0"
        },
        "snowballstemmer": {
            "hashes": [
                "sha256:09b16deb8547d3412ad7b590689584cd0fe25ec8db3be37788be3810cbf19cb1",
                "sha256:c8e1716e83cc398ae16824e5572ae04e0d9fc2c6b985fb0f900f5f0c96ecba1a"
            ],
            "version": "==2.2.0"
        },
        "sortedcontainers": {
            "hashes": [
                "sha256:25caa5a06cc30b6b83d11423433f65d1f9d76c4c6a0c90e3379eaa43b9bfdb88",
                "sha256:a163dcaede0f1c021485e957a39245190e74249897e2ae4b2aa38595db237ee0"
            ],
            "version": "==2.4.0"
        },
        "soupsieve": {
            "hashes": [
                "sha256:1a3cca2617c6b38c0343ed661b1fa5de5637f257d4fe22bd9f1338010a1efefb",
                "sha256:b8d49b1cd4f037c7082a9683dfa1801aa2597fb11c3a1155b7a5b94829b4f1f9"
            ],
            "markers": "python_version >= '3.6'",
            "version": "==2.3.1"
        },
        "sphinx": {
            "hashes": [
                "sha256:0a8836751a68306b3fe97ecbe44db786f8479c3bf4b80e3a7f5c838657b4698c",
                "sha256:6a11ea5dd0bdb197f9c2abc2e0ce73e01340464feaece525e64036546d24c851"
            ],
            "index": "pypi",
            "version": "==4.3.2"
        },
        "sphinxcontrib-applehelp": {
            "hashes": [
                "sha256:806111e5e962be97c29ec4c1e7fe277bfd19e9652fb1a4392105b43e01af885a",
                "sha256:a072735ec80e7675e3f432fcae8610ecf509c5f1869d17e2eecff44389cdbc58"
            ],
            "markers": "python_version >= '3.5'",
            "version": "==1.0.2"
        },
        "sphinxcontrib-devhelp": {
            "hashes": [
                "sha256:8165223f9a335cc1af7ffe1ed31d2871f325254c0423bc0c4c7cd1c1e4734a2e",
                "sha256:ff7f1afa7b9642e7060379360a67e9c41e8f3121f2ce9164266f61b9f4b338e4"
            ],
            "markers": "python_version >= '3.5'",
            "version": "==1.0.2"
        },
        "sphinxcontrib-htmlhelp": {
            "hashes": [
                "sha256:d412243dfb797ae3ec2b59eca0e52dac12e75a241bf0e4eb861e450d06c6ed07",
                "sha256:f5f8bb2d0d629f398bf47d0d69c07bc13b65f75a81ad9e2f71a63d4b7a2f6db2"
            ],
            "markers": "python_version >= '3.6'",
            "version": "==2.0.0"
        },
        "sphinxcontrib-jsmath": {
            "hashes": [
                "sha256:2ec2eaebfb78f3f2078e73666b1415417a116cc848b72e5172e596c871103178",
                "sha256:a9925e4a4587247ed2191a22df5f6970656cb8ca2bd6284309578f2153e0c4b8"
            ],
            "markers": "python_version >= '3.5'",
            "version": "==1.0.1"
        },
        "sphinxcontrib-qthelp": {
            "hashes": [
                "sha256:4c33767ee058b70dba89a6fc5c1892c0d57a54be67ddd3e7875a18d14cba5a72",
                "sha256:bd9fc24bcb748a8d51fd4ecaade681350aa63009a347a8c14e637895444dfab6"
            ],
            "markers": "python_version >= '3.5'",
            "version": "==1.0.3"
        },
        "sphinxcontrib-serializinghtml": {
            "hashes": [
                "sha256:352a9a00ae864471d3a7ead8d7d79f5fc0b57e8b3f95e9867eb9eb28999b92fd",
                "sha256:aa5f6de5dfdf809ef505c4895e51ef5c9eac17d0f287933eb49ec495280b6952"
            ],
            "markers": "python_version >= '3.5'",
            "version": "==1.1.5"
        },
        "toml": {
            "hashes": [
                "sha256:806143ae5bfb6a3c6e736a764057db0e6a0e05e338b5630894a5f779cabb4f9b",
                "sha256:b3bda1d108d5dd99f4a20d24d9c348e91c4db7ab1b749200bded2f839ccbe68f"
            ],
            "index": "pypi",
            "version": "==0.10.2"
        },
        "tqdm": {
            "hashes": [
<<<<<<< HEAD
                "sha256:9ad44aaf0fc3697c06f6e05c7cf025dd66bc7bcb7613c66d85f4464c47ac8fad",
                "sha256:ef54779f1c09f346b2b5a8e5c61f96fbcb639929e640e59f8cf810794f406432"
            ],
            "markers": "python_version >= '2.6' and python_version not in '3.0, 3.1, 3.2, 3.3'",
            "version": "==4.51.0"
=======
                "sha256:8dd278a422499cd6b727e6ae4061c40b48fce8b76d1ccbf5d34fca9b7f925b0c",
                "sha256:d359de7217506c9851b7869f3708d8ee53ed70a1b8edbba4dbcb47442592920d"
            ],
            "markers": "python_version >= '2.7' and python_version not in '3.0, 3.1, 3.2, 3.3'",
            "version": "==4.62.3"
>>>>>>> 42f6e6cc
        },
        "traitlets": {
            "hashes": [
                "sha256:059f456c5a7c1c82b98c2e8c799f39c9b8128f6d0d46941ee118daace9eb70c7",
                "sha256:2d313cc50a42cd6c277e7d7dc8d4d7fedd06a2c215f78766ae7b1a66277e0033"
            ],
            "markers": "python_version >= '3.7'",
            "version": "==5.1.1"
        },
        "twine": {
            "hashes": [
                "sha256:28460a3db6b4532bde6a5db6755cf2dce6c5020bada8a641bb2c5c7a9b1f35b8",
                "sha256:8c120845fc05270f9ee3e9d7ebbed29ea840e41f48cd059e04733f7e1d401345"
            ],
            "index": "pypi",
<<<<<<< HEAD
            "version": "==3.2.0"
        },
        "typed-ast": {
            "hashes": [
                "sha256:0666aa36131496aed8f7be0410ff974562ab7eeac11ef351def9ea6fa28f6355",
                "sha256:0c2c07682d61a629b68433afb159376e24e5b2fd4641d35424e462169c0a7919",
                "sha256:0d8110d78a5736e16e26213114a38ca35cb15b6515d535413b090bd50951556d",
                "sha256:249862707802d40f7f29f6e1aad8d84b5aa9e44552d2cc17384b209f091276aa",
                "sha256:24995c843eb0ad11a4527b026b4dde3da70e1f2d8806c99b7b4a7cf491612652",
                "sha256:269151951236b0f9a6f04015a9004084a5ab0d5f19b57de779f908621e7d8b75",
                "sha256:3742b32cf1c6ef124d57f95be609c473d7ec4c14d0090e5a5e05a15269fb4d0c",
                "sha256:4083861b0aa07990b619bd7ddc365eb7fa4b817e99cf5f8d9cf21a42780f6e01",
                "sha256:498b0f36cc7054c1fead3d7fc59d2150f4d5c6c56ba7fb150c013fbc683a8d2d",
                "sha256:4e3e5da80ccbebfff202a67bf900d081906c358ccc3d5e3c8aea42fdfdfd51c1",
                "sha256:6daac9731f172c2a22ade6ed0c00197ee7cc1221aa84cfdf9c31defeb059a907",
                "sha256:715ff2f2df46121071622063fc7543d9b1fd19ebfc4f5c8895af64a77a8c852c",
                "sha256:73d785a950fc82dd2a25897d525d003f6378d1cb23ab305578394694202a58c3",
                "sha256:8c8aaad94455178e3187ab22c8b01a3837f8ee50e09cf31f1ba129eb293ec30b",
                "sha256:8ce678dbaf790dbdb3eba24056d5364fb45944f33553dd5869b7580cdbb83614",
                "sha256:92c325624e304ebf0e025d1224b77dd4e6393f18aab8d829b5b7e04afe9b7a2c",
                "sha256:aaee9905aee35ba5905cfb3c62f3e83b3bec7b39413f0a7f19be4e547ea01ebb",
                "sha256:b52ccf7cfe4ce2a1064b18594381bccf4179c2ecf7f513134ec2f993dd4ab395",
                "sha256:bcd3b13b56ea479b3650b82cabd6b5343a625b0ced5429e4ccad28a8973f301b",
                "sha256:c9e348e02e4d2b4a8b2eedb48210430658df6951fa484e59de33ff773fbd4b41",
                "sha256:d205b1b46085271b4e15f670058ce182bd1199e56b317bf2ec004b6a44f911f6",
                "sha256:d43943ef777f9a1c42bf4e552ba23ac77a6351de620aa9acf64ad54933ad4d34",
                "sha256:d5d33e9e7af3b34a40dc05f498939f0ebf187f07c385fd58d591c533ad8562fe",
                "sha256:d648b8e3bf2fe648745c8ffcee3db3ff903d0817a01a12dd6a6ea7a8f4889072",
                "sha256:fac11badff8313e23717f3dada86a15389d0708275bddf766cca67a84ead3e91",
                "sha256:fc0fea399acb12edbf8a628ba8d2312f583bdbdb3335635db062fa98cf71fca4",
                "sha256:fe460b922ec15dd205595c9b5b99e2f056fd98ae8f9f56b888e7a17dc2b757e7"
            ],
            "version": "==1.4.1"
        },
        "typeguard": {
            "hashes": [
                "sha256:a75c6d86ac9d1faf85c5ae952de473e5d26824dda6d4394ff6bc676849cfb939",
                "sha256:d830132dcd544d3f8a2a842ea739eaa0d7c099fcebb9dcdf3802f4c9929d8191"
            ],
            "markers": "python_full_version >= '3.5.3'",
            "version": "==2.10.0"
        },
        "typing-extensions": {
            "hashes": [
                "sha256:7cb407020f00f7bfc3cb3e7881628838e69d8f3fcab2f64742a5e76b2f841918",
                "sha256:99d4073b617d30288f569d3f13d2bd7548c3a7e4c8de87db09a9d29bb3a4a60c",
                "sha256:dafc7639cde7f1b6e1acc0f457842a83e722ccca8eef5270af2d74792619a89f"
            ],
            "version": "==3.7.4.3"
        },
        "urllib3": {
            "hashes": [
                "sha256:8d7eaa5a82a1cac232164990f04874c594c9453ec55eef02eab885aa02fc17a2",
                "sha256:f5321fbe4bf3fefa0efd0bfe7fb14e90909eb62a48ccda331726b4319897dd5e"
            ],
            "markers": "python_version >= '2.7' and python_version not in '3.0, 3.1, 3.2, 3.3, 3.4' and python_version < '4'",
            "version": "==1.25.11"
=======
            "version": "==3.7.1"
        },
        "urllib3": {
            "hashes": [
                "sha256:000ca7f471a233c2251c6c7023ee85305721bfdf18621ebff4fd17a8653427ed",
                "sha256:0e7c33d9a63e7ddfcb86780aac87befc2fbddf46c58dbb487e0855f7ceec283c"
            ],
            "markers": "python_version >= '2.7' and python_version not in '3.0, 3.1, 3.2, 3.3, 3.4' and python_version < '4'",
            "version": "==1.26.8"
>>>>>>> 42f6e6cc
        },
        "wcwidth": {
            "hashes": [
                "sha256:beb4802a9cebb9144e99086eff703a642a13d6a0052920003a230f3294bbe784",
                "sha256:c4d647b99872929fdb7bdcaa4fbe7f01413ed3d98077df798530e5b04f116c83"
            ],
            "version": "==0.2.5"
        },
        "webencodings": {
            "hashes": [
                "sha256:a0af1213f3c2226497a97e2b3aa01a7e4bee4f403f95be16fc9acd2947514a78",
                "sha256:b36a1c245f2d304965eb4e0a82848379241dc04b865afcc4aab16748587e1923"
            ],
            "version": "==0.5.1"
<<<<<<< HEAD
=======
        },
        "zipp": {
            "hashes": [
                "sha256:9f50f446828eb9d45b267433fd3e9da8d801f614129124863f9c51ebceafb87d",
                "sha256:b47250dd24f92b7dd6a0a8fc5244da14608f3ca90a5efcd37a3b1642fac9a375"
            ],
            "markers": "python_version >= '3.7'",
            "version": "==3.7.0"
>>>>>>> 42f6e6cc
        }
    }
}<|MERGE_RESOLUTION|>--- conflicted
+++ resolved
@@ -1,19 +1,11 @@
 {
     "_meta": {
         "hash": {
-<<<<<<< HEAD
-            "sha256": "b50f0fe6c998b03258861d2bab5ff30a2ad87099804170f6229457f3f6daadaf"
-        },
-        "pipfile-spec": 6,
-        "requires": {
-            "python_version": "3.8.6"
-=======
             "sha256": "18fddb9382a02be370a61128b38447a8455522571f586689053667bef189f6d5"
         },
         "pipfile-spec": 6,
         "requires": {
             "python_version": "3.9"
->>>>>>> 42f6e6cc
         },
         "sources": [
             {
@@ -97,13 +89,6 @@
         },
         "cmdkit": {
             "hashes": [
-<<<<<<< HEAD
-                "sha256:1e7e11fac791dc60e2eaed02778cd25317d5d986b6ede593c06ccadb75e8033a",
-                "sha256:e464ffb5bea753ebfa24fa378ea4827ca6efc9e28f20e7b4948744eed22f9bc0"
-            ],
-            "index": "pypi",
-            "version": "==2.1.0"
-=======
                 "sha256:406e81df5d738dd89921c2bfefff1094638d5eccd42b0388e62490cf15dd596a",
                 "sha256:ea93d987d749a8cf3c89e9b053d30dfd8736985f94fdc63eb42c86f074d11c86"
             ],
@@ -211,13 +196,10 @@
             ],
             "markers": "python_version >= '2.7' and python_version not in '3.0, 3.1, 3.2, 3.3, 3.4'",
             "version": "==1.1.2"
->>>>>>> 42f6e6cc
         },
         "hypershell": {
             "editable": true,
             "path": "."
-<<<<<<< HEAD
-=======
         },
         "paramiko": {
             "hashes": [
@@ -362,7 +344,6 @@
             ],
             "index": "pypi",
             "version": "==0.10.2"
->>>>>>> 42f6e6cc
         }
     },
     "develop": {
@@ -378,13 +359,8 @@
                 "sha256:93aa393e9d6c54c5cd570ccadd8edad61ea0c4b9ea7a01409020c9aa019eb442",
                 "sha256:dd83cd4b5b460958838f6eb3000c660b1f9caf2a5b1de4264e941512f603258a"
             ],
-<<<<<<< HEAD
-            "markers": "sys_platform == 'darwin' and platform_system == 'Darwin'",
-            "version": "==0.1.0"
-=======
             "markers": "sys_platform == 'darwin'",
             "version": "==0.1.2"
->>>>>>> 42f6e6cc
         },
         "attrs": {
             "hashes": [
@@ -448,76 +424,6 @@
             "markers": "python_version >= '2.7' and python_version not in '3.0, 3.1, 3.2, 3.3, 3.4'",
             "version": "==0.4.4"
         },
-<<<<<<< HEAD
-        "coverage": {
-            "hashes": [
-                "sha256:0203acd33d2298e19b57451ebb0bed0ab0c602e5cf5a818591b4918b1f97d516",
-                "sha256:0f313707cdecd5cd3e217fc68c78a960b616604b559e9ea60cc16795c4304259",
-                "sha256:1c6703094c81fa55b816f5ae542c6ffc625fec769f22b053adb42ad712d086c9",
-                "sha256:1d44bb3a652fed01f1f2c10d5477956116e9b391320c94d36c6bf13b088a1097",
-                "sha256:280baa8ec489c4f542f8940f9c4c2181f0306a8ee1a54eceba071a449fb870a0",
-                "sha256:29a6272fec10623fcbe158fdf9abc7a5fa032048ac1d8631f14b50fbfc10d17f",
-                "sha256:2b31f46bf7b31e6aa690d4c7a3d51bb262438c6dcb0d528adde446531d0d3bb7",
-                "sha256:2d43af2be93ffbad25dd959899b5b809618a496926146ce98ee0b23683f8c51c",
-                "sha256:381ead10b9b9af5f64646cd27107fb27b614ee7040bb1226f9c07ba96625cbb5",
-                "sha256:47a11bdbd8ada9b7ee628596f9d97fbd3851bd9999d398e9436bd67376dbece7",
-                "sha256:4d6a42744139a7fa5b46a264874a781e8694bb32f1d76d8137b68138686f1729",
-                "sha256:50691e744714856f03a86df3e2bff847c2acede4c191f9a1da38f088df342978",
-                "sha256:530cc8aaf11cc2ac7430f3614b04645662ef20c348dce4167c22d99bec3480e9",
-                "sha256:582ddfbe712025448206a5bc45855d16c2e491c2dd102ee9a2841418ac1c629f",
-                "sha256:63808c30b41f3bbf65e29f7280bf793c79f54fb807057de7e5238ffc7cc4d7b9",
-                "sha256:71b69bd716698fa62cd97137d6f2fdf49f534decb23a2c6fc80813e8b7be6822",
-                "sha256:7858847f2d84bf6e64c7f66498e851c54de8ea06a6f96a32a1d192d846734418",
-                "sha256:78e93cc3571fd928a39c0b26767c986188a4118edc67bc0695bc7a284da22e82",
-                "sha256:7f43286f13d91a34fadf61ae252a51a130223c52bfefb50310d5b2deb062cf0f",
-                "sha256:86e9f8cd4b0cdd57b4ae71a9c186717daa4c5a99f3238a8723f416256e0b064d",
-                "sha256:8f264ba2701b8c9f815b272ad568d555ef98dfe1576802ab3149c3629a9f2221",
-                "sha256:9342dd70a1e151684727c9c91ea003b2fb33523bf19385d4554f7897ca0141d4",
-                "sha256:9361de40701666b034c59ad9e317bae95c973b9ff92513dd0eced11c6adf2e21",
-                "sha256:9669179786254a2e7e57f0ecf224e978471491d660aaca833f845b72a2df3709",
-                "sha256:aac1ba0a253e17889550ddb1b60a2063f7474155465577caa2a3b131224cfd54",
-                "sha256:aef72eae10b5e3116bac6957de1df4d75909fc76d1499a53fb6387434b6bcd8d",
-                "sha256:bd3166bb3b111e76a4f8e2980fa1addf2920a4ca9b2b8ca36a3bc3dedc618270",
-                "sha256:c1b78fb9700fc961f53386ad2fd86d87091e06ede5d118b8a50dea285a071c24",
-                "sha256:c3888a051226e676e383de03bf49eb633cd39fc829516e5334e69b8d81aae751",
-                "sha256:c5f17ad25d2c1286436761b462e22b5020d83316f8e8fcb5deb2b3151f8f1d3a",
-                "sha256:c851b35fc078389bc16b915a0a7c1d5923e12e2c5aeec58c52f4aa8085ac8237",
-                "sha256:cb7df71de0af56000115eafd000b867d1261f786b5eebd88a0ca6360cccfaca7",
-                "sha256:cedb2f9e1f990918ea061f28a0f0077a07702e3819602d3507e2ff98c8d20636",
-                "sha256:e8caf961e1b1a945db76f1b5fa9c91498d15f545ac0ababbe575cfab185d3bd8"
-            ],
-            "markers": "python_version >= '2.7' and python_version not in '3.0, 3.1, 3.2, 3.3, 3.4' and python_version < '4'",
-            "version": "==5.3"
-        },
-        "cryptography": {
-            "hashes": [
-                "sha256:22f8251f68953553af4f9c11ec5f191198bc96cff9f0ac5dd5ff94daede0ee6d",
-                "sha256:284e275e3c099a80831f9898fb5c9559120d27675c3521278faba54e584a7832",
-                "sha256:3e17d02941c0f169c5b877597ca8be895fca0e5e3eb882526a74aa4804380a98",
-                "sha256:52a47e60953679eea0b4d490ca3c241fb1b166a7b161847ef4667dfd49e7699d",
-                "sha256:57b8c1ed13b8aa386cabbfde3be175d7b155682470b0e259fecfe53850967f8a",
-                "sha256:6a8f64ed096d13f92d1f601a92d9fd1f1025dc73a2ca1ced46dcf5e0d4930943",
-                "sha256:6e8a3c7c45101a7eeee93102500e1b08f2307c717ff553fcb3c1127efc9b6917",
-                "sha256:7ef41304bf978f33cfb6f43ca13bb0faac0c99cda33693aa20ad4f5e34e8cb8f",
-                "sha256:87c2fffd61e934bc0e2c927c3764c20b22d7f5f7f812ee1a477de4c89b044ca6",
-                "sha256:88069392cd9a1e68d2cfd5c3a2b0d72a44ef3b24b8977a4f7956e9e3c4c9477a",
-                "sha256:8a0866891326d3badb17c5fd3e02c926b635e8923fa271b4813cd4d972a57ff3",
-                "sha256:8f0fd8b0751d75c4483c534b209e39e918f0d14232c0d8a2a76e687f64ced831",
-                "sha256:9a07e6d255053674506091d63ab4270a119e9fc83462c7ab1dbcb495b76307af",
-                "sha256:9a8580c9afcdcddabbd064c0a74f337af74ff4529cdf3a12fa2e9782d677a2e5",
-                "sha256:bd80bc156d3729b38cb227a5a76532aef693b7ac9e395eea8063ee50ceed46a5",
-                "sha256:d1cbc3426e6150583b22b517ef3720036d7e3152d428c864ff0f3fcad2b97591",
-                "sha256:e15ac84dcdb89f92424cbaca4b0b34e211e7ce3ee7b0ec0e4f3c55cee65fae5a",
-                "sha256:e4789b84f8dedf190148441f7c5bfe7244782d9cbb194a36e17b91e7d3e1cca9",
-                "sha256:f01c9116bfb3ad2831e125a73dcd957d173d6ddca7701528eff1e7d97972872c",
-                "sha256:f0e3986f6cce007216b23c490f093f35ce2068f3c244051e559f647f6731b7ae",
-                "sha256:f2aa3f8ba9e2e3fd49bd3de743b976ab192fbf0eb0348cebde5d2a9de0090a9f",
-                "sha256:fb70a4cedd69dc52396ee114416a3656e011fb0311fca55eb55c7be6ed9c8aef"
-            ],
-            "version": "==3.2"
-        },
-=======
->>>>>>> 42f6e6cc
         "decorator": {
             "hashes": [
                 "sha256:637996211036b6385ef91435e4fae22989472f9d571faba8927ba8253acbc330",
@@ -536,19 +442,11 @@
         },
         "hypothesis": {
             "hashes": [
-<<<<<<< HEAD
-                "sha256:49d87a00e904d9bd4468f89130932c947410cbf9bd5ec18937b40b045486bc27",
-                "sha256:84a83d3d1f05c82e80c04e50d0e4d9ae233676734baa60e488047102f9d5420a"
-            ],
-            "index": "pypi",
-            "version": "==5.38.1"
-=======
                 "sha256:b51d1cbfd5c5d38b59435f695a1ff790c5fa7600baa59eba202a7bf8498d9043",
                 "sha256:ce3961fff61e7353d022608788cbc9876c293d2468749eeba27511adc9565131"
             ],
             "index": "pypi",
             "version": "==6.35.0"
->>>>>>> 42f6e6cc
         },
         "idna": {
             "hashes": [
@@ -587,18 +485,7 @@
                 "sha256:4c4234cdcc6b8f87c5b5c7af9899aa696ac5cfcf0e9f6d0688018bbee5c73bce"
             ],
             "index": "pypi",
-<<<<<<< HEAD
-            "version": "==7.18.1"
-        },
-        "ipython-genutils": {
-            "hashes": [
-                "sha256:72dd37233799e619666c9f639a9da83c34013a73e8bbc79a7a6348d93c61fab8",
-                "sha256:eb2e116e75ecef9d4d228fdc66af54269afa26ab4463042e33785b887c628ba8"
-            ],
-            "version": "==0.2.0"
-=======
             "version": "==7.31.0"
->>>>>>> 42f6e6cc
         },
         "jedi": {
             "hashes": [
@@ -621,30 +508,8 @@
                 "sha256:9012508e141a80bd1c0b6778d5c610dd9f8c464d75ac6774248500503f972fb9",
                 "sha256:b0d28928ac3ec8e42ef4cc227822647a19f1d544f21f96457965dc01cf555261"
             ],
-<<<<<<< HEAD
-            "markers": "python_version >= '3.6'",
-            "version": "==21.4.0"
-        },
-        "line-profiler": {
-            "hashes": [
-                "sha256:09422d9f117aa1892adf84f4adce0be1882584a95b032dacd7f459238006080a",
-                "sha256:5dab026056c24d76542da4869e7de484f02ea121c110428508a25fdb0ba7b31f",
-                "sha256:6923599a35ead6fc423ce5ba8474908e61f90f7e479a912b9eff0dbe5804c6ee",
-                "sha256:6b0fac29475169e0da386288dff114614a480b5fec50edd93650dec1593c9081",
-                "sha256:7218ad6bd81f8649b211974bf108933910f016d66b49651effe7bbf63667d141",
-                "sha256:84147decf73b4c77a1bf4ff7b70f218947c41af7d34ca6668ff08a347e62d41b",
-                "sha256:a52653098906d92f976ebc20284d84a82cc6277d0ff3f49d24e276ffbfae1f7b",
-                "sha256:a65c028ec3b59664c0d6d74ab7cd3beb2976a5ce190dd78c87b53fe583feed86",
-                "sha256:b233d18630b729614416d5f0a7f8f37c02e1adea9cf4bae44cddbc4aa1506440",
-                "sha256:ca07bffbada30d29c51305307fda9ec3573cb8c691c5e7d4cb6efe0852cc370e",
-                "sha256:e095430561ae8166d698a02ec9c08a30a7018baceda423e8919e390e0ba9acda"
-            ],
-            "index": "pypi",
-            "version": "==3.0.2"
-=======
             "markers": "python_version >= '3.7'",
             "version": "==23.5.0"
->>>>>>> 42f6e6cc
         },
         "markupsafe": {
             "hashes": [
@@ -718,40 +583,8 @@
                 "sha256:f9081981fe268bd86831e5c75f7de206ef275defcb82bc70740ae6dc507aee51",
                 "sha256:fa130dd50c57d53368c9d59395cb5526eda596d3ffe36666cd81a44d56e48872"
             ],
-<<<<<<< HEAD
-            "markers": "python_version >= '2.7' and python_version not in '3.0, 3.1, 3.2, 3.3'",
-            "version": "==1.1.1"
-        },
-        "memory-profiler": {
-            "hashes": [
-                "sha256:01385ac0fec944fcf7969814ec4406c6d8a9c66c079d09276723c5a7680f44e5"
-            ],
-            "index": "pypi",
-            "version": "==0.58.0"
-        },
-        "mypy": {
-            "hashes": [
-                "sha256:0a0d102247c16ce93c97066443d11e2d36e6cc2a32d8ccc1f705268970479324",
-                "sha256:0d34d6b122597d48a36d6c59e35341f410d4abfa771d96d04ae2c468dd201abc",
-                "sha256:2170492030f6faa537647d29945786d297e4862765f0b4ac5930ff62e300d802",
-                "sha256:2842d4fbd1b12ab422346376aad03ff5d0805b706102e475e962370f874a5122",
-                "sha256:2b21ba45ad9ef2e2eb88ce4aeadd0112d0f5026418324176fd494a6824b74975",
-                "sha256:72060bf64f290fb629bd4a67c707a66fd88ca26e413a91384b18db3876e57ed7",
-                "sha256:af4e9ff1834e565f1baa74ccf7ae2564ae38c8df2a85b057af1dbbc958eb6666",
-                "sha256:bd03b3cf666bff8d710d633d1c56ab7facbdc204d567715cb3b9f85c6e94f669",
-                "sha256:c614194e01c85bb2e551c421397e49afb2872c88b5830e3554f0519f9fb1c178",
-                "sha256:cf4e7bf7f1214826cf7333627cb2547c0db7e3078723227820d0a2490f117a01",
-                "sha256:da56dedcd7cd502ccd3c5dddc656cb36113dd793ad466e894574125945653cea",
-                "sha256:e86bdace26c5fe9cf8cb735e7cedfe7850ad92b327ac5d797c656717d2ca66de",
-                "sha256:e97e9c13d67fbe524be17e4d8025d51a7dca38f90de2e462243ab8ed8a9178d1",
-                "sha256:eea260feb1830a627fb526d22fbb426b750d9f5a47b624e8d5e7e004359b219c"
-            ],
-            "index": "pypi",
-            "version": "==0.790"
-=======
             "markers": "python_version >= '3.6'",
             "version": "==2.0.1"
->>>>>>> 42f6e6cc
         },
         "matplotlib-inline": {
             "hashes": [
@@ -794,17 +627,10 @@
         },
         "pkginfo": {
             "hashes": [
-<<<<<<< HEAD
-                "sha256:a6a4ac943b496745cec21f14f021bbd869d5e9b4f6ec06918cffea5a2f4b9193",
-                "sha256:ce14d7296c673dc4c61c759a0b6c14bae34e34eb819c0017bb6ca5b7292c56e9"
-            ],
-            "version": "==1.6.1"
-=======
                 "sha256:542e0d0b6750e2e21c20179803e40ab50598d8066d51097a0e382cba9eb02bff",
                 "sha256:c24c487c6a7f72c66e816ab1796b96ac6c3d14d49338293d2141664330b55ffc"
             ],
             "version": "==1.8.2"
->>>>>>> 42f6e6cc
         },
         "pluggy": {
             "hashes": [
@@ -824,22 +650,6 @@
         },
         "psycopg2": {
             "hashes": [
-<<<<<<< HEAD
-                "sha256:01bc82813fbc3ea304914581954979e637bcc7084e59ac904d870d6eb8bb2bc7",
-                "sha256:1cd6a0c9fb35ece2ccf2d1dd733c1e165b342604c67454fd56a4c12e0a106787",
-                "sha256:2cb55ef9591b03ef0104bedf67cc4edb38a3edf015cf8cf24007b99cb8497542",
-                "sha256:56c85120fa173a5d2ad1d15a0c6e0ae62b388bfb956bb036ac231fbdaf9e4c22",
-                "sha256:5d9106ff5ec2712e2f659ebbd112967f44e7d33f40ba40530c485cc5904360b8",
-                "sha256:6a3e1fd2800ca45083d976b5478a2402dd62afdfb719b30ca46cd28bb25a2eb4",
-                "sha256:ade6af32eb80a536eff162d799e31b7ef92ddcda707c27bbd077238065018df4",
-                "sha256:af73f7bcebdc538eda9cc81d19db1db7bf26f103f91081d780bbacfcb620dee2",
-                "sha256:e02c31b2990dcd2431f4524b93491941df39f99619b0d312dfe1d4d530b08b4b",
-                "sha256:fa38ac15dbf161ab1e941ff4ce39abd64b53fec5ddf60c23290daed2bc7d1157",
-                "sha256:fbcac492cb082fa38d88587d75feb90785d05d7e12d4565cbf1ecc727aff71b7"
-            ],
-            "markers": "python_version >= '2.6' and python_version not in '3.0, 3.1, 3.2, 3.3'",
-            "version": "==5.7.3"
-=======
                 "sha256:06f32425949bd5fe8f625c49f17ebb9784e1e4fe928b7cce72edc36fb68e4c0c",
                 "sha256:0762c27d018edbcb2d34d51596e4346c983bd27c330218c56c4dc25ef7e819bf",
                 "sha256:083707a696e5e1c330af2508d8fab36f9700b26621ccbcb538abe22e15485362",
@@ -854,7 +664,6 @@
             ],
             "index": "pypi",
             "version": "==2.9.3"
->>>>>>> 42f6e6cc
         },
         "ptyprocess": {
             "hashes": [
@@ -881,53 +690,11 @@
         },
         "pygments": {
             "hashes": [
-<<<<<<< HEAD
-                "sha256:381985fcc551eb9d37c52088a32914e00517e57f4a21609f48141ba08e193fa0",
-                "sha256:88a0bbcd659fcb9573703957c6b9cff9fab7295e6e76db54c9d00ae42df32773"
-            ],
-            "markers": "python_version >= '3.5'",
-            "version": "==2.7.2"
-        },
-        "pyjwt": {
-            "extras": [
-                "crypto"
-            ],
-            "hashes": [
-                "sha256:5c6eca3c2940464d106b99ba83b00c6add741c9becaec087fb7ccdefea71350e",
-                "sha256:8d59a976fb773f3e6a39c85636357c4f0e242707394cadadd9814f5cbaa20e96"
-            ],
-            "version": "==1.7.1"
-        },
-        "pynacl": {
-            "hashes": [
-                "sha256:06cbb4d9b2c4bd3c8dc0d267416aaed79906e7b33f114ddbf0911969794b1cc4",
-                "sha256:11335f09060af52c97137d4ac54285bcb7df0cef29014a1a4efe64ac065434c4",
-                "sha256:2fe0fc5a2480361dcaf4e6e7cea00e078fcda07ba45f811b167e3f99e8cff574",
-                "sha256:30f9b96db44e09b3304f9ea95079b1b7316b2b4f3744fe3aaecccd95d547063d",
-                "sha256:4e10569f8cbed81cb7526ae137049759d2a8d57726d52c1a000a3ce366779634",
-                "sha256:511d269ee845037b95c9781aa702f90ccc36036f95d0f31373a6a79bd8242e25",
-                "sha256:537a7ccbea22905a0ab36ea58577b39d1fa9b1884869d173b5cf111f006f689f",
-                "sha256:54e9a2c849c742006516ad56a88f5c74bf2ce92c9f67435187c3c5953b346505",
-                "sha256:757250ddb3bff1eecd7e41e65f7f833a8405fede0194319f87899690624f2122",
-                "sha256:7757ae33dae81c300487591c68790dfb5145c7d03324000433d9a2c141f82af7",
-                "sha256:7c6092102219f59ff29788860ccb021e80fffd953920c4a8653889c029b2d420",
-                "sha256:8122ba5f2a2169ca5da936b2e5a511740ffb73979381b4229d9188f6dcb22f1f",
-                "sha256:9c4a7ea4fb81536c1b1f5cc44d54a296f96ae78c1ebd2311bd0b60be45a48d96",
-                "sha256:c914f78da4953b33d4685e3cdc7ce63401247a21425c16a39760e282075ac4a6",
-                "sha256:cd401ccbc2a249a47a3a1724c2918fcd04be1f7b54eb2a5a71ff915db0ac51c6",
-                "sha256:d452a6746f0a7e11121e64625109bc4468fc3100452817001dbe018bb8b08514",
-                "sha256:ea6841bc3a76fa4942ce00f3bda7d436fda21e2d91602b9e21b7ca9ecab8f3ff",
-                "sha256:f8851ab9041756003119368c1e6cd0b9c631f46d686b3904b18c0139f4419f80"
-            ],
-            "markers": "python_version >= '2.7' and python_version not in '3.0, 3.1, 3.2, 3.3'",
-            "version": "==1.4.0"
-=======
                 "sha256:44238f1b60a76d78fc8ca0528ee429702aae011c265fe6a8dd8b63049ae41c65",
                 "sha256:4e426f72023d88d03b2fa258de560726ce890ff3b630f88c21cbb8b2503b8c6a"
             ],
             "markers": "python_version >= '3.5'",
             "version": "==2.11.2"
->>>>>>> 42f6e6cc
         },
         "pyparsing": {
             "hashes": [
@@ -954,18 +721,11 @@
         },
         "readme-renderer": {
             "hashes": [
-<<<<<<< HEAD
-                "sha256:267854ac3b1530633c2394ead828afcd060fc273217c42ac36b6be9c42cd9a9d",
-                "sha256:6b7e5aa59210a40de72eb79931491eaf46fefca2952b9181268bd7c7c65c260a"
-            ],
-            "version": "==28.0"
-=======
                 "sha256:a50a0f2123a4c1145ac6f420e1a348aafefcc9211c846e3d51df05fe3d865b7d",
                 "sha256:b512beafa6798260c7d5af3e1b1f097e58bfcd9a575da7c4ddd5e037490a5b85"
             ],
             "markers": "python_version >= '3.6'",
             "version": "==32.0"
->>>>>>> 42f6e6cc
         },
         "requests": {
             "hashes": [
@@ -1085,19 +845,11 @@
         },
         "tqdm": {
             "hashes": [
-<<<<<<< HEAD
-                "sha256:9ad44aaf0fc3697c06f6e05c7cf025dd66bc7bcb7613c66d85f4464c47ac8fad",
-                "sha256:ef54779f1c09f346b2b5a8e5c61f96fbcb639929e640e59f8cf810794f406432"
-            ],
-            "markers": "python_version >= '2.6' and python_version not in '3.0, 3.1, 3.2, 3.3'",
-            "version": "==4.51.0"
-=======
                 "sha256:8dd278a422499cd6b727e6ae4061c40b48fce8b76d1ccbf5d34fca9b7f925b0c",
                 "sha256:d359de7217506c9851b7869f3708d8ee53ed70a1b8edbba4dbcb47442592920d"
             ],
             "markers": "python_version >= '2.7' and python_version not in '3.0, 3.1, 3.2, 3.3'",
             "version": "==4.62.3"
->>>>>>> 42f6e6cc
         },
         "traitlets": {
             "hashes": [
@@ -1113,65 +865,6 @@
                 "sha256:8c120845fc05270f9ee3e9d7ebbed29ea840e41f48cd059e04733f7e1d401345"
             ],
             "index": "pypi",
-<<<<<<< HEAD
-            "version": "==3.2.0"
-        },
-        "typed-ast": {
-            "hashes": [
-                "sha256:0666aa36131496aed8f7be0410ff974562ab7eeac11ef351def9ea6fa28f6355",
-                "sha256:0c2c07682d61a629b68433afb159376e24e5b2fd4641d35424e462169c0a7919",
-                "sha256:0d8110d78a5736e16e26213114a38ca35cb15b6515d535413b090bd50951556d",
-                "sha256:249862707802d40f7f29f6e1aad8d84b5aa9e44552d2cc17384b209f091276aa",
-                "sha256:24995c843eb0ad11a4527b026b4dde3da70e1f2d8806c99b7b4a7cf491612652",
-                "sha256:269151951236b0f9a6f04015a9004084a5ab0d5f19b57de779f908621e7d8b75",
-                "sha256:3742b32cf1c6ef124d57f95be609c473d7ec4c14d0090e5a5e05a15269fb4d0c",
-                "sha256:4083861b0aa07990b619bd7ddc365eb7fa4b817e99cf5f8d9cf21a42780f6e01",
-                "sha256:498b0f36cc7054c1fead3d7fc59d2150f4d5c6c56ba7fb150c013fbc683a8d2d",
-                "sha256:4e3e5da80ccbebfff202a67bf900d081906c358ccc3d5e3c8aea42fdfdfd51c1",
-                "sha256:6daac9731f172c2a22ade6ed0c00197ee7cc1221aa84cfdf9c31defeb059a907",
-                "sha256:715ff2f2df46121071622063fc7543d9b1fd19ebfc4f5c8895af64a77a8c852c",
-                "sha256:73d785a950fc82dd2a25897d525d003f6378d1cb23ab305578394694202a58c3",
-                "sha256:8c8aaad94455178e3187ab22c8b01a3837f8ee50e09cf31f1ba129eb293ec30b",
-                "sha256:8ce678dbaf790dbdb3eba24056d5364fb45944f33553dd5869b7580cdbb83614",
-                "sha256:92c325624e304ebf0e025d1224b77dd4e6393f18aab8d829b5b7e04afe9b7a2c",
-                "sha256:aaee9905aee35ba5905cfb3c62f3e83b3bec7b39413f0a7f19be4e547ea01ebb",
-                "sha256:b52ccf7cfe4ce2a1064b18594381bccf4179c2ecf7f513134ec2f993dd4ab395",
-                "sha256:bcd3b13b56ea479b3650b82cabd6b5343a625b0ced5429e4ccad28a8973f301b",
-                "sha256:c9e348e02e4d2b4a8b2eedb48210430658df6951fa484e59de33ff773fbd4b41",
-                "sha256:d205b1b46085271b4e15f670058ce182bd1199e56b317bf2ec004b6a44f911f6",
-                "sha256:d43943ef777f9a1c42bf4e552ba23ac77a6351de620aa9acf64ad54933ad4d34",
-                "sha256:d5d33e9e7af3b34a40dc05f498939f0ebf187f07c385fd58d591c533ad8562fe",
-                "sha256:d648b8e3bf2fe648745c8ffcee3db3ff903d0817a01a12dd6a6ea7a8f4889072",
-                "sha256:fac11badff8313e23717f3dada86a15389d0708275bddf766cca67a84ead3e91",
-                "sha256:fc0fea399acb12edbf8a628ba8d2312f583bdbdb3335635db062fa98cf71fca4",
-                "sha256:fe460b922ec15dd205595c9b5b99e2f056fd98ae8f9f56b888e7a17dc2b757e7"
-            ],
-            "version": "==1.4.1"
-        },
-        "typeguard": {
-            "hashes": [
-                "sha256:a75c6d86ac9d1faf85c5ae952de473e5d26824dda6d4394ff6bc676849cfb939",
-                "sha256:d830132dcd544d3f8a2a842ea739eaa0d7c099fcebb9dcdf3802f4c9929d8191"
-            ],
-            "markers": "python_full_version >= '3.5.3'",
-            "version": "==2.10.0"
-        },
-        "typing-extensions": {
-            "hashes": [
-                "sha256:7cb407020f00f7bfc3cb3e7881628838e69d8f3fcab2f64742a5e76b2f841918",
-                "sha256:99d4073b617d30288f569d3f13d2bd7548c3a7e4c8de87db09a9d29bb3a4a60c",
-                "sha256:dafc7639cde7f1b6e1acc0f457842a83e722ccca8eef5270af2d74792619a89f"
-            ],
-            "version": "==3.7.4.3"
-        },
-        "urllib3": {
-            "hashes": [
-                "sha256:8d7eaa5a82a1cac232164990f04874c594c9453ec55eef02eab885aa02fc17a2",
-                "sha256:f5321fbe4bf3fefa0efd0bfe7fb14e90909eb62a48ccda331726b4319897dd5e"
-            ],
-            "markers": "python_version >= '2.7' and python_version not in '3.0, 3.1, 3.2, 3.3, 3.4' and python_version < '4'",
-            "version": "==1.25.11"
-=======
             "version": "==3.7.1"
         },
         "urllib3": {
@@ -1181,7 +874,6 @@
             ],
             "markers": "python_version >= '2.7' and python_version not in '3.0, 3.1, 3.2, 3.3, 3.4' and python_version < '4'",
             "version": "==1.26.8"
->>>>>>> 42f6e6cc
         },
         "wcwidth": {
             "hashes": [
@@ -1196,8 +888,6 @@
                 "sha256:b36a1c245f2d304965eb4e0a82848379241dc04b865afcc4aab16748587e1923"
             ],
             "version": "==0.5.1"
-<<<<<<< HEAD
-=======
         },
         "zipp": {
             "hashes": [
@@ -1206,7 +896,6 @@
             ],
             "markers": "python_version >= '3.7'",
             "version": "==3.7.0"
->>>>>>> 42f6e6cc
         }
     }
 }